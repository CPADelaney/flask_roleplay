# new_game_agent.py

import logging
import json
import asyncio
import contextlib
import uuid
import os
import functools
import random
from time import perf_counter
from copy import deepcopy
from datetime import datetime
from typing import Optional, List, Dict, Any, Tuple, Set

import asyncpg

from logic.setting_rules import synthesize_setting_rules

from agents import Agent, function_tool, GuardrailFunctionOutput, InputGuardrail, RunContextWrapper, input_guardrail, output_guardrail, OutputGuardrail
from pydantic import BaseModel, Field, ConfigDict, field_validator

from memory.wrapper import MemorySystem
from logic.stats_logic import insert_default_player_stats_chase, apply_stat_change
from lore.core.context import CanonicalContext

# Import your existing modules
from logic.calendar import update_calendar_names, load_calendar_names
from logic.time_cycle import set_current_time, TIME_PHASES
from lore.core import canon
from logic.aggregator_sdk import get_aggregated_roleplay_context
from npcs.new_npc_creation import NPCCreationHandler  # Must properly await all async operations
from routes.ai_image_generator import generate_roleplay_image_from_gpt
from lore.lore_generator import DynamicLoreGenerator

# Import database connections
from db.connection import get_db_connection_context

# Import Nyx governance integration
from nyx.governance_helpers import with_governance, with_governance_permission, with_action_reporting
from nyx.gateway import llm_gateway
from nyx.directive_handler import DirectiveHandler
from nyx.nyx_governance import AgentType, DirectiveType, DirectivePriority
from nyx.location.hierarchy import get_or_create_location
from nyx.location.types import Candidate, Place, DEFAULT_REALM

# Configuration
DB_DSN = os.getenv("DB_DSN")

logger = logging.getLogger(__name__)

try:
    PRESET_LOCATION_CANON_TIMEOUT = float(os.getenv("PRESET_LOCATION_CANON_TIMEOUT", "5.0"))
except ValueError:
    PRESET_LOCATION_CANON_TIMEOUT = 5.0

NEW_GAME_AGENT_NYX_TYPE = AgentType.UNIVERSAL_UPDATER
NEW_GAME_AGENT_NYX_ID = "new_game_director_agent"  # Use consistent ID throughout


LOCATION_HIERARCHY_META_KEYS: Tuple[str, ...] = (
    "building",
    "district",
    "city",
    "region",
    "country",
    "room",
    "rooms",
)


FALLBACK_LOCATION_BASE_HIERARCHY: Dict[str, str] = {
    "district": "Evergreen Commons",
    "city": "Seattle",
    "region": "Washington",
    "country": "United States",
}

FALLBACK_ENVIRONMENT_PAYLOAD: Dict[str, Any] = {
    "setting_name": "Evergreen Commons",
    "environment_desc": (
        "Evergreen Commons is a thoughtfully planned residential enclave where "
        "quiet pedestrian paths knot together sunlit courtyards, a slow-moving "
        "canal, and tidy storefronts. Neighbors greet one another on their "
        "morning routines while community stewards gently guide the daily ebb "
        "and flow to keep everything serene."
    ),
    "environment_history": (
        "The district was developed as a cooperative project decades ago, and "
        "resident caretakers have meticulously maintained the balance between "
        "comfort, discretion, and subtle oversight ever since."
    ),
    "events": [
        {
            "name": "Morning Welcome Walk",
            "description": (
                "Caretakers invite newcomers on a looping stroll through the "
                "Commons, pointing out daily expectations and friendly faces."
            ),
            "start_time": "08:00",
            "end_time": "09:00",
            "location": "Town Square",
            "year": 1,
            "month": 1,
            "day": 1,
            "time_of_day": "Morning",
        },
        {
            "name": "Evening Reflection Hour",
            "description": (
                "Residents gather for warm drinks along the canal to share their "
                "accomplishments while coordinators quietly set plans for the "
                "next day."
            ),
            "start_time": "19:00",
            "end_time": "20:00",
            "location": "Riverside Cafe",
            "year": 1,
            "month": 1,
            "day": 1,
            "time_of_day": "Evening",
        },
    ],
    "locations": [
        {
            "location_name": "Town Square",
            "description": "An open plaza with curated seating and soft lantern light maintained by resident coordinators.",
            "type": "public",
            "features": ["community board", "gathering space"],
            "open_hours_json": json.dumps({"Mon-Sun": "Always open"}),
            "building": "Evergreen Commons Civic Pavilion",
            **FALLBACK_LOCATION_BASE_HIERARCHY,
            "rooms": {
                "lantern_arcade": "String lights guide evening promenades around the central fountain.",
                "listening_nook": "A half-enclosed pergola where caretakers host reflection circles.",
            },
        },
        {
            "location_name": "Riverside Cafe",
            "description": "A canal-side cafe offering gentle music and discreet observation from the staff.",
            "type": "business",
            "features": ["canal view", "soft seating"],
            "open_hours_json": json.dumps({"Mon-Sun": "06:00-22:00"}),
            "building": "Riverside Conservatory",
            **FALLBACK_LOCATION_BASE_HIERARCHY,
            "rooms": {
                "main_bar": "Polished wood counters where regulars exchange quiet greetings.",
                "wintergarden": "A glass-walled sunroom that overlooks the canal.",
            },
        },
        {
            "location_name": "Community Library",
            "description": "A two-story library curated with guided reading lists and private study nooks.",
            "type": "public",
            "features": ["study rooms", "archival wing"],
            "open_hours_json": json.dumps({"Mon-Sat": "08:00-20:00", "Sun": "10:00-16:00"}),
            "building": "Evergreen Knowledge Annex",
            **FALLBACK_LOCATION_BASE_HIERARCHY,
            "rooms": {
                "north_stacks": "Shelves of curated literature organized by the caretakers.",
                "reflection_rooms": "Sound-dampened spaces for guided journaling.",
            },
        },
        {
            "location_name": "Observation Park",
            "description": "Terraced gardens overlooking the Commons where caretakers chart daily routines.",
            "type": "park",
            "features": ["observation decks", "walking paths"],
            "open_hours_json": json.dumps({"Mon-Sun": "05:00-23:00"}),
            "building": "Observation Terrace Overlook",
            **FALLBACK_LOCATION_BASE_HIERARCHY,
            "rooms": {
                "southern_outlook": "Tiered seating with gentle supervision over the water.",
                "charting_gazebo": "A sheltered kiosk where daily schedules are recorded.",
            },
        },
        {
            "location_name": "Market Row",
            "description": "A line of tidy boutiques offering necessities selected by the residents' council.",
            "type": "market",
            "features": ["artisan stalls", "curated goods"],
            "open_hours_json": json.dumps({"Mon-Sat": "09:00-19:00", "Sun": "10:00-17:00"}),
            "building": "Commons Mercantile Arcade",
            **FALLBACK_LOCATION_BASE_HIERARCHY,
            "rooms": {
                "rotunda_entry": "A domed atrium guiding visitors toward specialty stalls.",
                "council_counter": "A concierge desk where procurement requests are logged.",
            },
        },
        {
            "location_name": "Workshop Alley",
            "description": "Shared studios where mentors guide crafts and quiet personal projects.",
            "type": "creative",
            "features": ["artisan studios", "mentorship tables"],
            "open_hours_json": json.dumps({"Mon-Fri": "08:00-18:00", "Sat": "10:00-16:00"}),
            "building": "Commons Makers Cooperative",
            **FALLBACK_LOCATION_BASE_HIERARCHY,
            "rooms": {
                "woodshop": "Guided carving tables under skylights.",
                "textile_lab": "Soft-loom studio for collaborative weaving projects.",
            },
        },
        {
            "location_name": "Harbor Walk",
            "description": "A boardwalk following the canal with benches for supervised evening strolls.",
            "type": "recreation",
            "features": ["canal overlooks", "guided tours"],
            "open_hours_json": json.dumps({"Mon-Sun": "06:00-22:00"}),
            "building": "Harbor Walk Promenade",
            **FALLBACK_LOCATION_BASE_HIERARCHY,
            "rooms": {
                "east_dock": "Launch point for the Commons' quiet canal boats.",
                "evening_pier": "Lantern-lit stretch reserved for nightly reflection walks.",
            },
        },
        {
            "location_name": "City Hall Annex",
            "description": "Administrative offices where schedules are confirmed and personal requests reviewed.",
            "type": "administrative",
            "features": ["records office", "planning chamber"],
            "open_hours_json": json.dumps({"Mon-Fri": "08:30-17:30"}),
            "building": "Evergreen Stewardship Annex",
            **FALLBACK_LOCATION_BASE_HIERARCHY,
            "rooms": {
                "intake_hall": "Residents schedule check-ins beneath frosted glass windows.",
                "planning_chamber": "A circular conference room for caretakers' deliberations.",
            },
        },
        {
            "location_name": "Wellness Studio",
            "description": "A serene studio offering guided stretches, breathing sessions, and discrete check-ins.",
            "type": "wellness",
            "features": ["meditation room", "stretch classes"],
            "open_hours_json": json.dumps({"Mon-Sat": "07:00-21:00"}),
            "building": "Serenity Atrium",
            **FALLBACK_LOCATION_BASE_HIERARCHY,
            "rooms": {
                "meditation_suite": "Soundproofed space scented with cedar and bergamot.",
                "balance_studio": "Adaptive movement room with guided apparatus.",
            },
        },
        {
            "location_name": "Transit Hub",
            "description": "A compact tram station that links Evergreen Commons to the surrounding districts on a curated schedule.",
            "type": "infrastructure",
            "features": ["tram service", "information desk"],
            "open_hours_json": json.dumps({"Mon-Sun": "05:00-23:30"}),
            "building": "Commons Transit Pavilion",
            **FALLBACK_LOCATION_BASE_HIERARCHY,
            "rooms": {
                "arrival_gallery": "Arrival platform with soft ambient lighting and greeters.",
                "dispatch_room": "Tram coordinators manage curated travel itineraries.",
            },
        },
    ],
    "scenario_name": "A Gentle Orientation",
    "quest_data": {
        "quest_name": "Settle into Evergreen Commons",
        "quest_description": (
            "Learn the rhythms of the neighborhood, meet your coordinators, and "
            "demonstrate your readiness to become part of the Commons' careful "
            "routine."
        ),
    },
}


def _build_fallback_environment_payload() -> Dict[str, Any]:
    """Return a deep copy of the static fallback environment payload."""

    return deepcopy(FALLBACK_ENVIRONMENT_PAYLOAD)


def _find_schedule_location_match(
    chase_schedule: Dict[str, Dict[str, Any]],
    location_names: List[str],
) -> Optional[Tuple[str, str, str]]:
    """Return the first schedule entry referencing a known location."""

    normalized_locations = [name.lower() for name in location_names if name]
    if not normalized_locations:
        return None

    for day_name, phases in chase_schedule.items():
        if not isinstance(phases, dict):
            continue
        for phase_name, entry in phases.items():
            if not entry:
                continue
            entry_text = str(entry).lower()
            for idx, normalized in enumerate(normalized_locations):
                if normalized in entry_text:
                    return day_name, phase_name, location_names[idx]
    return None


def _coerce_location_string(value: Any) -> Optional[str]:
    """Normalize potential location names from preset data."""

    if isinstance(value, str):
        stripped = value.strip()
        return stripped or None
    if value is None:
        return None
    coerced = str(value).strip()
    return coerced or None


def _extract_location_from_entry(entry: Any) -> Optional[str]:
    """Pull a best-effort location name from a preset location entry."""

    if isinstance(entry, dict):
        for key in ("starting_location", "name", "location_name", "display_name"):
            candidate = _coerce_location_string(entry.get(key))
            if candidate:
                return candidate
        # Some presets may nest location hints deeper (e.g. within a scene payload)
        for key in ("scene", "location"):
            nested = entry.get(key)
            candidate = _coerce_location_string(nested)
            if candidate:
                return candidate
        return None
    return _coerce_location_string(entry)


def _derive_preset_starting_location(preset_data: Dict[str, Any]) -> Optional[str]:
    """Determine a sensible starting location hint from preset metadata."""

    preferred_keys = (
        "starting_scene",
        "starting_location",
        "initial_scene",
        "initial_location",
        "default_scene",
    )

    for key in preferred_keys:
        if key not in preset_data:
            continue
        value = preset_data.get(key)
        candidate = _extract_location_from_entry(value)
        if candidate:
            return candidate

    required_locations = preset_data.get("required_locations") or []
    if isinstance(required_locations, list):
        for entry in required_locations:
            candidate = _extract_location_from_entry(entry)
            if candidate:
                return candidate

    return None


def _select_canonical_location(
    hint: Optional[str],
    location_names: List[str],
) -> Optional[str]:
    """Match a location hint against canonicalized location names."""

    normalized_hint = hint.strip().lower() if isinstance(hint, str) else None

    textual_candidates: List[str] = []
    for name in location_names:
        if isinstance(name, str):
            candidate = _coerce_location_string(name)
            if not candidate:
                continue
            if normalized_hint and candidate.lower() == normalized_hint:
                return candidate
            textual_candidates.append(candidate)

    if normalized_hint:
        coerced_hint = _coerce_location_string(hint)
        if coerced_hint:
            return coerced_hint

    if textual_candidates:
        return textual_candidates[0]

    for name in location_names:
        candidate = _coerce_location_string(name)
        if candidate:
            return candidate

    return None


def _build_run_context_wrapper(
    user_id: int,
    conversation_id: int,
    **extra: Any,
) -> RunContextWrapper["GameContext"]:
    """Create a ``RunContextWrapper`` with direct attribute access for common IDs."""

    context: Dict[str, Any] = {"user_id": user_id, "conversation_id": conversation_id}
    context.update(extra)
    wrapper: RunContextWrapper[GameContext] = RunContextWrapper(context=context)
    wrapper.user_id = user_id
    wrapper.conversation_id = conversation_id
    for key, value in extra.items():
        setattr(wrapper, key, value)
    return wrapper


def _coerce_story_data(raw_story_data: Any, preset_story_id: str) -> Any:
    """Normalize the preset story payload to a Python object."""

    if raw_story_data is None:
        logger.error(
            "Preset story %s is missing story_data in the database", preset_story_id
        )
        raise ValueError(f"Preset story {preset_story_id} is missing data")

    if isinstance(raw_story_data, (dict, list)):
        return raw_story_data

    if isinstance(raw_story_data, (bytes, bytearray)):
        raw_story_data = raw_story_data.decode("utf-8")

    if isinstance(raw_story_data, str):
        try:
            return json.loads(raw_story_data)
        except json.JSONDecodeError as exc:
            logger.error(
                "Preset story %s has invalid JSON in story_data: %s",
                preset_story_id,
                exc,
            )
            raise ValueError(
                f"Preset story {preset_story_id} contains invalid JSON data"
            ) from exc

    logger.error(
        "Preset story %s has unsupported story_data type %s",
        preset_story_id,
        type(raw_story_data).__name__,
    )
    raise ValueError(
        f"Preset story {preset_story_id} has unsupported data type"
    )

# Concrete models to replace generic dicts
class QuestData(BaseModel):
    quest_name: str = ""
    quest_description: str = ""
    model_config = ConfigDict(extra="forbid")

class Event(BaseModel):
    name: str
    description: str
    start_time: str
    end_time: str
    location: str
    year: int = 1
    month: int = 1
    day: int = 1
    time_of_day: str = "Morning"
    model_config = ConfigDict(extra="forbid")

class Location(BaseModel):
    location_name: str
    description: str
    type: str = "settlement"
    features: List[str] = Field(default_factory=list)
    open_hours_json: str = "{}"  # Store as JSON string instead of dict
    model_config = ConfigDict(extra="forbid")
    
    @field_validator("open_hours_json", mode="after")
    @classmethod
    def validate_open_hours_json(cls, v: str) -> str:
        """Validate that open_hours_json is valid JSON"""
        try:
            json.loads(v)
        except json.JSONDecodeError as e:
            raise ValueError(f"Invalid JSON for open_hours: {e}")
        return v

class DaySchedule(BaseModel):
    morning: str = ""
    afternoon: str = ""
    evening: str = ""
    night: str = ""
    model_config = ConfigDict(extra="forbid")

class WeekSchedule(BaseModel):
    monday: Optional[DaySchedule] = None
    tuesday: Optional[DaySchedule] = None
    wednesday: Optional[DaySchedule] = None
    thursday: Optional[DaySchedule] = None
    friday: Optional[DaySchedule] = None
    saturday: Optional[DaySchedule] = None
    sunday: Optional[DaySchedule] = None
    # For custom day names, store as JSON string
    custom_schedule_json: Optional[str] = None
    model_config = ConfigDict(extra="forbid")
    
    @field_validator("custom_schedule_json", mode="after")
    @classmethod
    def validate_custom_schedule_json(cls, v: Optional[str]) -> Optional[str]:
        """Validate that custom_schedule_json is valid JSON if provided"""
        if v is not None:
            try:
                json.loads(v)
            except json.JSONDecodeError as e:
                raise ValueError(f"Invalid JSON for custom_schedule: {e}")
        return v

class StatModifier(BaseModel):
    stat_name: str
    modifier_value: float
    model_config = ConfigDict(extra="forbid")

class EnvironmentInfo(BaseModel):
    setting_name: str = ""
    environment_desc: str = ""
    environment_history: str = ""
    scenario_name: str = ""
    model_config = ConfigDict(extra="forbid")

class CalendarData(BaseModel):
    days: List[str] = Field(default_factory=list)
    months: List[str] = Field(default_factory=list)
    seasons: List[str] = Field(default_factory=list)
    model_config = ConfigDict(extra="forbid")

# Output models for structured data
class EnvironmentData(BaseModel):
    setting_name: str
    environment_desc: str
    environment_history: str
    events: List[Event] = Field(default_factory=list)
    locations: List[Location] = Field(default_factory=list)
    scenario_name: str
    quest_data: QuestData = Field(default_factory=QuestData)
    model_config = ConfigDict(extra="forbid")

class NPCData(BaseModel):
    npc_name: str
    introduced: bool = False
    archetypes: List[str] = Field(default_factory=list)
    physical_description: str = ""
    hobbies: List[str] = Field(default_factory=list)
    personality_traits: List[str] = Field(default_factory=list)
    likes: List[str] = Field(default_factory=list)
    dislikes: List[str] = Field(default_factory=list)
    schedule: WeekSchedule = Field(default_factory=WeekSchedule)
    model_config = ConfigDict(extra="forbid")

class GameContext(BaseModel):
    user_id: int
    conversation_id: int
    db_dsn: str = DB_DSN
    model_config = ConfigDict(extra="forbid")

# Pydantic models for function parameters (excluding ctx)
class CalendarToolParams(BaseModel):
    environment_desc: str
    setting_name: Optional[str] = None
    environment_data: Optional[EnvironmentInfo] = None
    model_config = ConfigDict(extra="forbid")

class CreateCalendarParams(BaseModel):
    environment_desc: str
    model_config = ConfigDict(extra="forbid")

class GenerateEnvironmentParams(BaseModel):
    mega_name: str
    mega_desc: str
    env_components: Optional[List[str]] = None
    enhanced_features: Optional[List[str]] = None
    stat_modifiers: Optional[List[StatModifier]] = None
    model_config = ConfigDict(extra="forbid")

# Split into required vs optional fields for spawn NPCs
class SpawnNPCsRequiredParams(BaseModel):
    count: int = 5
    model_config = ConfigDict(extra="forbid")

class SpawnNPCsParams(BaseModel):
    count: int = 5
    environment_desc: Optional[str] = None
    day_names: Optional[List[str]] = None
    model_config = ConfigDict(extra="forbid")

class CreateChaseScheduleParams(BaseModel):
    environment_desc: str
    day_names: List[str]
    model_config = ConfigDict(extra="forbid")

# Make environment_data optional as suggested in fixes
class CreateNPCsAndSchedulesParams(BaseModel):
    environment_data: Optional[EnvironmentInfo] = None
    model_config = ConfigDict(extra="forbid")

class NPCScheduleData(BaseModel):
    npc_ids: List[int] = Field(default_factory=list)  # Changed from List[str] to List[int]
    chase_schedule_json: str = "{}"  # Store schedule as JSON string
    model_config = ConfigDict(extra="forbid")
    
    @field_validator("chase_schedule_json", mode="after")
    @classmethod
    def validate_chase_schedule_json(cls, v: str) -> str:
        """Validate that chase_schedule_json is valid JSON"""
        try:
            json.loads(v)
        except json.JSONDecodeError as e:
            raise ValueError(f"Invalid JSON for chase_schedule: {e}")
        return v

class CreateOpeningNarrativeParams(BaseModel):
    environment_data: EnvironmentInfo
    npc_schedule_data: Optional[NPCScheduleData] = None
    model_config = ConfigDict(extra="forbid")

class FinalizeGameSetupParams(BaseModel):
    opening_narrative: str
    model_config = ConfigDict(extra="forbid")

class GenerateLoreParams(BaseModel):
    environment_desc: str
    model_config = ConfigDict(extra="forbid")

class LoreResult(BaseModel):
    lore_summary: str
    factions_count: int
    cultural_elements_count: int
    locations_count: int
    historical_events_count: int
    error: Optional[str] = None
    model_config = ConfigDict(extra="forbid")

class FinalizeResult(BaseModel):
    status: str
    welcome_image_url: Optional[str]
    lore_summary: str
    initial_conflict: str
    currency_system: str
    model_config = ConfigDict(extra="forbid")

class ProcessNewGameResult(BaseModel):
    message: str
    scenario_name: str
    environment_name: str
    environment_desc: str
    lore_summary: str
    conversation_id: int
    welcome_image_url: Optional[str]
    status: str
    opening_narrative: str  # Add this field
    model_config = ConfigDict(extra="forbid")

class GameCreationResult(BaseModel):
    """Result from the main game creation agent"""
    setting_name: str
    scenario_name: str
    environment_desc: str
    environment_history: str = ""
    lore_summary: str = "Standard lore generated"
    welcome_image_url: Optional[str] = None
    initial_conflict: str = ""
    currency_system: str = "Standard currency"
    npc_count: int = 0
    quest_name: str = ""
    status: str = "ready"
    model_config = ConfigDict(extra="forbid")

@function_tool
async def _calendar_tool_wrapper(
    ctx: RunContextWrapper[GameContext],
    params: CalendarToolParams,
) -> str:
    """Create calendar for the game world."""
    call_id = str(uuid.uuid4())[:8]
    
    # Log the call with unique ID
    logger.info(f"[{call_id}] _calendar_tool_wrapper called with env_desc length: {len(params.environment_desc) if params.environment_desc else 0}")
    
    # Validate environment description
    if not params.environment_desc or params.environment_desc.strip() == "":
        logger.warning(f"[{call_id}] Empty environment description received, using fallback")
        params.environment_desc = "A mysterious environment with hidden layers of intrigue and control"
    
    agent = ctx.context.get("agent_instance") or NewGameAgent()
    cal_params = CreateCalendarParams(environment_desc=params.environment_desc)
    
    # Prevent duplicate calls by checking if calendar already exists
    user_id = ctx.context["user_id"]
    conversation_id = ctx.context["conversation_id"]
    
    async with get_db_connection_context() as conn:
        existing = await conn.fetchrow("""
            SELECT value FROM CurrentRoleplay
            WHERE user_id=$1 AND conversation_id=$2 AND key='CalendarNames'
        """, user_id, conversation_id)
        
        if existing:
            logger.info(f"[{call_id}] Calendar already exists, returning cached data")
            try:
                cal_data = json.loads(existing["value"])
                return CalendarData(
                    days=cal_data.get("days", []),
                    months=cal_data.get("months", []),
                    seasons=cal_data.get("seasons", [])
                ).model_dump_json()
            except:
                pass
    
    logger.info(f"[{call_id}] Creating new calendar")
    result = await agent.create_calendar(ctx, cal_params)
    return result.model_dump_json()


@function_tool
async def _spawn_npcs_tool_wrapper(ctx: RunContextWrapper[GameContext], count: int = 5) -> List[str]:
    """Spawn NPCs for the game world"""
    # Get the agent instance from context or create a temporary one
    agent = ctx.context.get("agent_instance")
    if not agent:
        agent = NewGameAgent()
    # Use the simplified params model that only has required fields
    params = SpawnNPCsRequiredParams(count=count)
    # Call spawn_npcs with full params for compatibility
    full_params = SpawnNPCsParams(
        environment_desc="",  # Not used internally
        day_names=[],  # Not used internally  
        count=count
    )
    return await agent.spawn_npcs(ctx, full_params)

@function_tool
async def _create_chase_schedule_tool_wrapper(ctx: RunContextWrapper[GameContext], environment_desc: str, day_names: List[str]) -> str:
    """Create Chase's schedule"""
    # Get the agent instance from context or create a temporary one
    agent = ctx.context.get("agent_instance")
    if not agent:
        agent = NewGameAgent()
    params = CreateChaseScheduleParams(environment_desc=environment_desc, day_names=day_names)
    return await agent.create_chase_schedule(ctx, params)

@function_tool
async def generate_environment_tool(
    ctx: RunContextWrapper[GameContext],
    params: GenerateEnvironmentParams,
) -> str:
    """Module‑level wrapper around NewGameAgent.generate_environment()."""
    agent = ctx.context.get("agent_instance") or NewGameAgent()
    result = await agent.generate_environment(ctx, params)
    return result.model_dump_json()

class NewGameAgent:
    """Agent for handling new game creation process with Nyx governance integration"""
    
    def __init__(self):
        # Wrap methods as function tools
        self.environment_agent = Agent(
            name="EnvironmentCreator",
            instructions="""
            You are setting up a new daily-life sim environment with subtle, hidden layers of femdom and intrigue.
            
            Create a strictly valid JSON object with these keys:
            1. "setting_name" (string; a short, creative name for the environment)
            2. "environment_desc" (string; 1–3 paragraphs painting a vivid, cozy daily-life setting with faint, unsettling undertones)
            3. "environment_history" (string; a short paragraph on past events)
            4. "events" (array of objects with name, description, start_time, end_time, location, year, month, day, time_of_day)
            5. "locations" (array of objects with location_name, description, open_hours_json)
            6. "scenario_name" (string; a catchy title)
            7. "quest_data" (object with quest_name and quest_description)
            
            Focus on creating a mundane yet charming atmosphere with subtle undertones of control and influence.
            """,
            output_type=EnvironmentData,
            tools=[
                _calendar_tool_wrapper  # Use module-level wrapper
            ],
            model="gpt-5-nano"
        )
        
        self.npc_creator = Agent(
            name="NPCCreator",
            instructions="""
            You are crafting schedules for NPCs and the player "Chase" in a daily-life sim environment.
            
            Create NPCs with friendly facades that mask subtle control dynamics. Each NPC should have:
            - Detailed personality traits, likes, dislikes, and hobbies
            - A schedule that fits the setting
            - Subtle hints of dominance or control hidden behind routine activities
            
            Chase's schedule should feel normal yet guided, with subtle overlaps with the NPCs.
            """,
            tools=[
                _spawn_npcs_tool_wrapper,  # Use module-level wrapper
                _create_chase_schedule_tool_wrapper  # Use module-level wrapper
            ],
            model="gpt-5-nano"
        )
        
        self.narrative_agent = Agent(
            name="OpeningNarrator",
            instructions="""
            As Nyx, craft the opening narrative for a new game with subtle femdom undertones.
            
            Your voice should drape over Chase like a warm shroud—each word a silken thread stitching him into your world.
            Use guile and quiet lures to veil the control beneath. Create an immersive, atmospheric introduction
            that feels like a gentle descent into a comfortable routine while hinting at deeper layers.
            
            Address Chase as 'you,' drawing him through the veil with no whisper of retreat.
            """,
            model="gpt-5-nano"
        )
        
        # Main coordinating agent
        self.agent = Agent(
            name="NewGameDirector",
            instructions="""
            You are directing the creation of a new game world with subtle layers of femdom and intrigue,
            under the governance of Nyx.
            
            Coordinate the creation of the environment, lore, NPCs, and opening narrative.
            
            The game world should have:
            1. A detailed environment with locations and events
            2. Rich lore including factions, cultural elements, and history
            3. Multiple NPCs with schedules, personalities, and subtle control dynamics
            4. A player schedule that overlaps with NPCs
            5. An immersive opening narrative
            
            The lore should provide depth and context to the world, creating a rich backdrop for player interactions.
            All NPCs should be integrated with the lore, so they have knowledge about the world appropriate to their role.
            
            Maintain a balance between mundane daily life and subtle power dynamics.
            
            All actions must be approved by Nyx's governance system.
            """,
            tools=[
                function_tool(self.generate_environment),  # Wrap with function_tool
                function_tool(self.create_npcs_and_schedules),  # Wrap with function_tool
                function_tool(self.create_opening_narrative),  # Wrap with function_tool
                function_tool(self.finalize_game_setup),  # Wrap with function_tool
                function_tool(self.generate_lore)  # Wrap with function_tool
            ],
            output_type=GameCreationResult,
            model="gpt-5-nano"
        )

        # Directive handler for processing Nyx directives
        self._initialized_player_contexts: Set[Tuple[int, int]] = set()
        self.directive_handler = None
        self._directive_task: Optional[asyncio.Task] = None

    async def initialize_directive_handler(self, user_id: int, conversation_id: int):
        """Initialize the directive handler for this agent"""
        from nyx.integrate import get_central_governance
        governance = await get_central_governance(user_id, conversation_id)
        self.directive_handler = DirectiveHandler(
            user_id=user_id,
            conversation_id=conversation_id,
            agent_type=NEW_GAME_AGENT_NYX_TYPE, 
            agent_id=NEW_GAME_AGENT_NYX_ID, 
            governance=governance  # pass the object here
        )
        
        # Register handlers for different directive types
        self.directive_handler.register_handler(
            DirectiveType.ACTION, 
            self.handle_action_directive
        )
        self.directive_handler.register_handler(
            DirectiveType.OVERRIDE,
            self.handle_override_directive
        )

        # Don't start background processing here - do it after game setup is complete

    async def shutdown(self) -> None:
        """Clean up any background directive processing."""
        await self._stop_directive_processing()

    async def on_conversation_shutdown(self, *_, **__):
        """Hook for conversation shutdown events to clean resources."""
        await self._stop_directive_processing()

    async def _stop_directive_processing(self) -> None:
        """Cancel directive background processing if it is running."""
        if self.directive_handler:
            with contextlib.suppress(Exception):
                await self.directive_handler.stop_background_processing()

        task = self._directive_task
        if task and not task.done():
            task.cancel()
            with contextlib.suppress(asyncio.CancelledError):
                await task
        self._directive_task = None

    def __del__(self):
        task = getattr(self, "_directive_task", None)
        if task and not task.done():
            task.cancel()

    async def handle_action_directive(self, directive: dict) -> dict:
        """Handle an action directive from Nyx"""
        instruction = directive.get("instruction", "")
        logging.info(f"[NewGameAgent] Processing action directive: {instruction}")
        
        # Handle different instructions
        if "create new environment" in instruction.lower():
            # Extract parameters if provided
            params = directive.get("parameters", {})
            mega_name = params.get("mega_name", "New Setting")
            mega_desc = params.get("mega_desc", "A cozy town with hidden layers")
            
            # Simulate context with proper type structure
            ctx = type('RunContextWrapper', (object,), {
                'context': {
                    'user_id': self.directive_handler.user_id, 
                    'conversation_id': self.directive_handler.conversation_id,
                    'agent_instance': self
                }
            })()
            
            # Generate environment
            env_params = GenerateEnvironmentParams(
                mega_name=mega_name,
                mega_desc=mega_desc
            )
            result = await self.generate_environment(ctx, env_params)
            return {"result": "environment_generated", "data": result.dict()}
        
        return {"result": "action_not_recognized"}
    
    async def handle_override_directive(self, directive: dict) -> dict:
        """Handle an override directive from Nyx"""
        logging.info(f"[NewGameAgent] Processing override directive")
        
        # Extract override details
        override_action = directive.get("override_action", {})
        
        # Apply the override for future operations
        return {"result": "override_applied"}

    @with_governance_permission(AgentType.UNIVERSAL_UPDATER, "create_calendar")
    async def create_calendar(self, ctx: RunContextWrapper[GameContext], params: CreateCalendarParams) -> Dict[str, Any]:
        """
        Create an immersive calendar system for the game world.
        
        Args:
            params: CreateCalendarParams containing environment_desc
            
        Returns:
            Dictionary with calendar details
        """
        user_id = ctx.context["user_id"]
        conversation_id = ctx.context["conversation_id"]
        
        calendar_data = await update_calendar_names(user_id, conversation_id, params.environment_desc)
        return calendar_data

    async def _require_day_names(self, user_id: int, conversation_id: int,
                                 timeout: float = 15.0) -> List[str]:
        start = asyncio.get_running_loop().time()
        while True:
            async with get_db_connection_context() as conn:
                row = await conn.fetchrow("""
                    SELECT value
                    FROM   CurrentRoleplay
                    WHERE  user_id=$1 AND conversation_id=$2
                           AND key='CalendarNames'
                """, user_id, conversation_id)
                if row:
                    days = json.loads(row["value"]).get("days") or []
                    if days:
                        return days              # ✅ got them
            if asyncio.get_running_loop().time() - start > timeout:
                raise RuntimeError(
                    "Calendar day names not generated in time."
                )
            await asyncio.sleep(0.5)

    # --------------------------------------------------------------------- #
    #  main function                                                        #
    # --------------------------------------------------------------------- #
    
    # Also update the generate_environment method to better handle the agent tools
    @with_governance(
        agent_type=AgentType.UNIVERSAL_UPDATER,
        action_type="generate_environment", 
        action_description="Generated game environment for new game",
    )
    async def generate_environment(
        self,
        ctx: RunContextWrapper[GameContext],
        params: GenerateEnvironmentParams,
    ) -> EnvironmentData:
        """
        Create the environment with better error handling and tool isolation.
        """
        user_id, conversation_id = ctx.context["user_id"], ctx.context["conversation_id"]
        
        # Build the prompt
        env_comp_text = "\n".join(params.env_components) if params.env_components else "No components provided"
        enh_feat_text = ", ".join(params.enhanced_features) if params.enhanced_features else "No enhanced features"
        stat_mod_text = (
            ", ".join(f"{sm.stat_name}: {sm.modifier_value}" for sm in params.stat_modifiers)
            if params.stat_modifiers else "No stat modifiers"
        )
    
        prompt = f"""
        Create a new daily-life sim environment with subtle, hidden layers of femdom and intrigue.
    
        Below is a merged environment concept:
        Mega Setting Name: {params.mega_name}
        Mega Description:
        {params.mega_desc}
    
        Using this as inspiration, create a VALID JSON object with these exact keys:
        1. "setting_name": A creative setting name (string)
        2. "environment_desc": A vivid environment description of 1-3 paragraphs (string)
        3. "environment_history": A brief history (string)
        4. "events": An array of event objects, each with: name, description, start_time, end_time, location, year, month, day, time_of_day
        5. "locations": An array of at least 10 location objects, each with: location_name, description, type, features (array), open_hours_json (JSON string)
        6. "scenario_name": A catchy scenario name (string)
        7. "quest_data": An object with quest_name and quest_description
    
        Reference details:
        Environment components: {env_comp_text}
        Enhanced features: {enh_feat_text}
        Stat modifiers: {stat_mod_text}
    
        IMPORTANT: 
        - Return ONLY valid JSON, no other text
        - Each location's open_hours_json must be a JSON STRING like "{{\\"Mon-Sun\\": \\"24/7\\"}}"
        - Do NOT call any tools or functions - just return the JSON
        """
    
        # Create a separate agent instance to avoid tool conflicts
        ctx.context["agent_instance"] = self
        
        # Use a modified agent that won't auto-call tools
        env_agent_isolated = Agent(
            name="EnvironmentCreatorIsolated",
            instructions="""
            You create game environments. When given a prompt, return ONLY valid JSON data.
            Do NOT use any tools or functions - just generate the requested JSON structure.
            """,
            tools=[],  # No tools to prevent unwanted calls
            model="gpt-5-nano",
            output_type=None,
        )
        
        # Run with retry logic
        max_retries = 3
        retry_count = 0
        raw_data = None
        
        while retry_count < max_retries:
            try:
                logger.info(f"Generating environment (attempt {retry_count + 1}/{max_retries})")
                request = llm_gateway.LLMRequest(
                    agent=env_agent_isolated,
                    prompt=prompt,
                    context=ctx.context,
                )
                llm_result = await llm_gateway.execute(request)

                final_output = None
                if llm_result.raw is not None and hasattr(llm_result.raw, "final_output"):
                    final_output = getattr(llm_result.raw, "final_output")

                if isinstance(final_output, dict):
                    raw_data = final_output
                else:
                    output_str = ""
                    if isinstance(final_output, str):
                        output_str = final_output
                    elif isinstance(final_output, (list, tuple)):
                        output_str = " ".join(str(part) for part in final_output if part)

                    if not output_str:
                        output_str = (llm_result.text or "").strip()

                    if not output_str:
                        raise ValueError("Empty response from GPT")

                    output_str = output_str.strip()

                    # Find JSON in response
                    json_start = output_str.find('{')
                    json_end = output_str.rfind('}') + 1

                    if json_start != -1 and json_end > json_start:
                        json_str = output_str[json_start:json_end]
                        raw_data = json.loads(json_str)
                    else:
                        raise ValueError("No JSON found in response")
                
                break
                
            except Exception as e:
                retry_count += 1
                logger.warning(f"Environment generation failed (attempt {retry_count}/{max_retries}): {e}")
                if retry_count >= max_retries:
                    logger.error("Borked")
                else:
                    await asyncio.sleep(1)

        if raw_data is None:
            logger.error(
                "Environment generation failed after %s attempts; using fallback payload.",
                max_retries,
            )
            raw_data = _build_fallback_environment_payload()

        # Fix open_hours_json format
        for loc in raw_data.get("locations", []):
            oh = loc.get("open_hours_json")
            if isinstance(oh, dict):
                loc["open_hours_json"] = json.dumps(oh)
            elif isinstance(oh, str):
                try:
                    json.loads(oh)
                except:
                    loc["open_hours_json"] = json.dumps({"hours": oh})
            else:
                loc["open_hours_json"] = json.dumps({"Mon-Sun": "09:00-17:00"})
        
        # Validate
        env_obj = EnvironmentData.model_validate(raw_data)
        
        # Create calendar after environment is ready
        cal_data = await self.create_calendar(
            ctx, CreateCalendarParams(environment_desc=env_obj.environment_desc)
        )
        
        # Persist calendar
        async with get_db_connection_context() as conn:
            await conn.execute("""
                INSERT INTO CurrentRoleplay (user_id, conversation_id, key, value)
                VALUES ($1,$2,'CalendarNames',$3)
                ON CONFLICT (user_id,conversation_id,key)
                DO UPDATE SET value = EXCLUDED.value
            """, user_id, conversation_id, json.dumps(cal_data))
        
        # Wait for calendar to be ready
        await self._require_day_names(user_id, conversation_id)
        
        # Store everything in database (single connection and transaction)
        async with get_db_connection_context() as conn, conn.transaction():
            cctx = _build_run_context_wrapper(user_id, conversation_id)
            
            await canon.create_game_setting(
                cctx, conn,
                env_obj.setting_name,
                environment_desc=env_obj.environment_desc,
                environment_history=env_obj.environment_history,
                calendar_data=cal_data,
                scenario_name=env_obj.scenario_name,
            )
            
            for ev in env_obj.events:
                await canon.find_or_create_event(
                    cctx, conn,
                    ev.name, description=ev.description,
                    start_time=ev.start_time, end_time=ev.end_time,
                    location=ev.location, year=ev.year,
                    month=ev.month, day=ev.day, time_of_day=ev.time_of_day,
                )
                
            for loc in env_obj.locations:
                open_hours = json.loads(loc.open_hours_json)
                await canon.find_or_create_location(
                    cctx, conn,
                    loc.location_name,
                    description=loc.description,
                    location_type=loc.type,
                    notable_features=loc.features,
                    open_hours=open_hours,
                )
            
            qd = env_obj.quest_data
            await canon.find_or_create_quest(
                cctx, conn,
                qd.quest_name,
                progress_detail=qd.quest_description,
                status="In Progress",
            )
    
            # Synthesize and persist setting rules, capabilities, kind, reality context
            try:
                rules = await synthesize_setting_rules(env_obj.environment_desc, env_obj.setting_name)
    
                # Store capabilities + setting kind for fast lookup
                await canon.update_current_roleplay(
                    cctx, conn, "SettingCapabilities", json.dumps(rules.get("capabilities", {}))
                )
                await canon.update_current_roleplay(
                    cctx, conn, "SettingKind", rules.get("setting_kind", "modern_realistic")
                )
                await canon.update_current_roleplay(
                    cctx, conn, "RealityContext", rules.get("_reality_context","normal")
                )
    
                # Persist rules (scoped per conversation)
                for r in rules.get("hard_rules", []):
                    await conn.execute("""
                      INSERT INTO GameRules (user_id, conversation_id, rule_name, condition, effect)
                      VALUES ($1, $2, $3, $4, $5)
                      ON CONFLICT (user_id, conversation_id, rule_name)
                      DO UPDATE SET condition = EXCLUDED.condition, effect = EXCLUDED.effect
                    """, user_id, conversation_id, r.get("rule_name"), r.get("condition"), r.get("effect"))
                for r in rules.get("soft_rules", []):
                    await conn.execute("""
                      INSERT INTO GameRules (user_id, conversation_id, rule_name, condition, effect)
                      VALUES ($1, $2, $3, $4, $5)
                      ON CONFLICT (user_id, conversation_id, rule_name)
                      DO UPDATE SET condition = EXCLUDED.condition, effect = EXCLUDED.effect
                    """, user_id, conversation_id, r.get("rule_name"), r.get("condition"), r.get("effect"))
            except Exception as e:
                logger.warning(f"Setting rule synthesis failed: {e}")
        
        return env_obj
        
    
    async def process_new_game_with_preset(self, ctx, conversation_data: Dict[str, Any], preset_story_id: str) -> ProcessNewGameResult:
        """Process new game creation with a preset story (LLM environment generation)."""
        user_id = ctx.user_id
        conversation_id = None
        
        try:
            # Load the preset story
            async with get_db_connection_context() as conn:
                story_row = await conn.fetchrow(
                    "SELECT story_data FROM PresetStories WHERE story_id = $1",
                    preset_story_id
                )
            if not story_row:
                logger.error("Preset story %s not found in the database", preset_story_id)
                raise ValueError(f"Preset story {preset_story_id} not found")
            preset_story_data = _coerce_story_data(story_row['story_data'], preset_story_id)
            
            # Create conversation
            async with get_db_connection_context() as conn:
                row = await conn.fetchrow("""
                    INSERT INTO conversations (user_id, conversation_name, status)
                    VALUES ($1, $2, 'processing')
                    RETURNING id
                """, user_id, f"New Game - {preset_story_data['name']}")
                conversation_id = row["id"]
            
            # Initialize player stats
            await insert_default_player_stats_chase(user_id, conversation_id)
            
            # Build context wrapper
            ctx_wrap = _build_run_context_wrapper(
                user_id,
                conversation_id,
                db_dsn=DB_DSN,
                agent_instance=self,
            )
            
            # Generate environment based on preset story
            env_params = GenerateEnvironmentParams(
                mega_name=preset_story_data['name'],
                mega_desc=preset_story_data['theme'] + "\n\n" + preset_story_data['synopsis'],
                env_components=[],  # Can be filled from story data
                enhanced_features=[],
                stat_modifiers=[]
            )
            env = await self.generate_environment(ctx_wrap, env_params)
    
            # Immediately synthesize and persist rules/capabilities for this conversation
            try:
                env_desc = preset_story_data['synopsis']
                setting_name = preset_story_data['name']
                rules = await synthesize_setting_rules(env_desc, setting_name)
                async with get_db_connection_context() as conn:
                    await canon.update_current_roleplay(
                        ctx_wrap, conn, "SettingCapabilities", json.dumps(rules.get("capabilities", {}))
                    )
                    await canon.update_current_roleplay(
                        ctx_wrap, conn, "SettingKind", rules.get("setting_kind", "modern_realistic")
                    )
                    await canon.update_current_roleplay(
                        ctx_wrap, conn, "RealityContext", rules.get("_reality_context","normal")
                    )
                    for r in rules.get("hard_rules", []):
                        await conn.execute("""
                          INSERT INTO GameRules (user_id, conversation_id, rule_name, condition, effect)
                          VALUES ($1, $2, $3, $4, $5)
                          ON CONFLICT (user_id, conversation_id, rule_name)
                          DO UPDATE SET condition = EXCLUDED.condition, effect = EXCLUDED.effect
                        """, user_id, conversation_id, r.get("rule_name"), r.get("condition"), r.get("effect"))
                    for r in rules.get("soft_rules", []):
                        await conn.execute("""
                          INSERT INTO GameRules (user_id, conversation_id, rule_name, condition, effect)
                          VALUES ($1, $2, $3, $4, $5)
                          ON CONFLICT (user_id, conversation_id, rule_name)
                          DO UPDATE SET condition = EXCLUDED.condition, effect = EXCLUDED.effect
                        """, user_id, conversation_id, r.get("rule_name"), r.get("condition"), r.get("effect"))
            except Exception as e:
                logger.warning(f"Preset rules synthesis failed: {e}")
            
            # Create required locations from preset
            async with get_db_connection_context() as conn:
                for location_data in preset_story_data.get('required_locations', []):
                    await canon.find_or_create_location(
                        ctx_wrap, conn,
                        location_data['name'],
                        description=location_data.get('description', ''),
                        location_type=location_data.get('type', 'building')
                    )
            
            # Create required NPCs from preset
            npc_handler = NPCCreationHandler()
            npc_ids = []
            for npc_data in preset_story_data.get('required_npcs', []):
                npc_id = await npc_handler.create_preset_npc(
                    ctx=ctx_wrap,
                    npc_data=npc_data,
                    environment_context=env.environment_desc
                )
                npc_ids.append(npc_id)
            
            # Initialize preset story tracking
            async with get_db_connection_context() as conn:
                await conn.execute("""
                    INSERT INTO PresetStoryProgress (
                        user_id, conversation_id, story_id, 
                        current_act, completed_beats, story_variables
                    ) VALUES ($1, $2, $3, $4, $5, $6)
                    ON CONFLICT (user_id, conversation_id) 
                    DO UPDATE SET story_id = $3
                """, user_id, conversation_id, preset_story_id, 
                    1, json.dumps([]), json.dumps({}))
            
            # Create opening narrative
            opening = await self._create_preset_opening(ctx_wrap, preset_story_data)
            
            # Store opening message
            async with get_db_connection_context() as conn:
                await conn.execute("""
                    INSERT INTO messages (conversation_id, sender, content, created_at)
                    VALUES ($1, 'Nyx', $2, NOW())
                """, conversation_id, opening)
            
            # Finalize
            await self.finalize_game_setup(ctx_wrap, FinalizeGameSetupParams(
                opening_narrative=opening
            ))
            
            # Update conversation status
            async with get_db_connection_context() as conn:
                await conn.execute("""
                    UPDATE conversations 
                    SET status='ready', conversation_name=$3
                    WHERE id=$1 AND user_id=$2
                """, conversation_id, user_id, preset_story_data['name'])
            
            return ProcessNewGameResult(
                message=f"Started preset story: {preset_story_data['name']}",
                scenario_name=preset_story_data['name'],
                environment_name=env.setting_name,
                environment_desc=env.environment_desc,
                lore_summary="Preset story loaded",
                conversation_id=conversation_id,
                welcome_image_url=None,
                status="ready",
                opening_narrative=opening
            )
            
        except Exception as e:
            logger.error(f"Error in process_new_game_with_preset: {e}", exc_info=True)
            if conversation_id:
                async with get_db_connection_context() as conn:
                    await conn.execute("""
                        UPDATE conversations 
                        SET status='failed'
                        WHERE id=$1 AND user_id=$2
                    """, conversation_id, user_id)
            raise

    async def _apply_setting_stat_modifiers(
        self,
        user_id: int,
        conversation_id: int,
        stat_mods: list["StatModifier"],
    ) -> None:
        """
        Persist the 'setting-based' stat modifiers and apply them once at game start.

        * `stat_mods` is the list you built earlier (List[StatModifier]).
        * Each modifier value is assumed to be an **absolute point delta**
          (-10 … +10).  If you want percentage, convert here.
        """
        # --- normalise to a {stat_name: delta} dict -------------------------
        clean: dict[str, float] = {}
        for sm in stat_mods:
            try:
                delta = float(sm.modifier_value)
                if delta == 0:
                    continue
                clean[sm.stat_name.lower()] = delta
            except (ValueError, TypeError):
                logging.warning(
                    "[NewGameAgent] Ignored non-numeric modifier %s=%s",
                    sm.stat_name, sm.modifier_value
                )

        if not clean:
            logging.info("[NewGameAgent] No valid setting modifiers to apply.")
            return

        # --- store a canonical copy for later systems ----------------------
        canon_ctx = _build_run_context_wrapper(user_id, conversation_id)


        async with get_db_connection_context() as conn:
            await canon.update_current_roleplay(
                canon_ctx, conn,
                "SettingStatModifiers",
                json.dumps(clean),
            )

        # --- apply the changes to PlayerStats -----------------------------
        logging.info(
            "[NewGameAgent] Applying initial setting modifiers: %s", clean
        )
        result = await apply_stat_change(
            user_id,
            conversation_id,
            changes=clean,
            cause="initial_setting_modifier",
        )
        if not result.get("success"):
            logging.error(
                "[NewGameAgent] Failed to apply setting modifiers: %s", result
            )
        else:
            logging.info(
                "[NewGameAgent] Setting modifiers applied and recorded."
            )

    @with_governance_permission(AgentType.UNIVERSAL_UPDATER, "spawn_npcs")
    async def spawn_npcs(self, ctx: RunContextWrapper[GameContext], params: SpawnNPCsParams) -> List[int]:
        """
        Spawn multiple NPCs for the game world.
        """
        # Handle different context types
        if hasattr(ctx, 'context') and isinstance(ctx.context, dict):
            # RunContextWrapper style
            user_id = ctx.context["user_id"]
            conversation_id = ctx.context["conversation_id"]
        elif hasattr(ctx, 'user_id') and hasattr(ctx, 'conversation_id'):
            # Direct attribute style (CanonicalContext)
            user_id = ctx.user_id
            conversation_id = ctx.conversation_id
        else:
            raise ValueError("Invalid context object - missing user_id/conversation_id")
        
        # Create an instance of NPCCreationHandler
        npc_handler = NPCCreationHandler()
        
        # Create a proper context for the handler
        handler_ctx = _build_run_context_wrapper(
            user_id,
            conversation_id,
            agent_instance=self,
        )
        
        # Use the class method directly with proper context
        npc_ids = await npc_handler.spawn_multiple_npcs(
            ctx=handler_ctx,  # Pass the proper context
            count=params.count
        )
        
        # Verify NPCs were actually created and committed to DB
        async with get_db_connection_context() as conn:
            actual_count = await conn.fetchval("""
                SELECT COUNT(*) FROM NPCStats
                WHERE user_id = $1 AND conversation_id = $2
            """, user_id, conversation_id)
            
            if actual_count < params.count:
                logger.warning(f"Expected {params.count} NPCs but only found {actual_count}")
        
        return npc_ids

    def _image_gen_available(self) -> bool:
        """
        Return True only when it makes sense to call `generate_roleplay_image_from_gpt`.
        Current rule: we must be able to import routes.ai_image_generator *and*
        its SINKIN_ACCESS_TOKEN must be non-empty.
        """
        try:
            from routes.ai_image_generator import SINKIN_ACCESS_TOKEN
            return bool(SINKIN_ACCESS_TOKEN)
        except Exception:
            return False

    @with_governance_permission(AgentType.UNIVERSAL_UPDATER, "create_chase_schedule")
    async def create_chase_schedule(self, ctx: RunContextWrapper[GameContext], params: CreateChaseScheduleParams) -> str:
        """
        Create a schedule for the player "Chase".
        """
        # Handle different context types
        if hasattr(ctx, 'context') and isinstance(ctx.context, dict):
            user_id = ctx.context["user_id"]
            conversation_id = ctx.context["conversation_id"]
        elif hasattr(ctx, 'user_id') and hasattr(ctx, 'conversation_id'):
            user_id = ctx.user_id
            conversation_id = ctx.conversation_id
        else:
            raise ValueError("Invalid context object")
        
        # Load known locations so we can reference them in the schedule
        async with get_db_connection_context() as conn:
            location_rows = await conn.fetch(
                """
                SELECT location_name
                FROM Locations
                WHERE user_id = $1 AND conversation_id = $2
                ORDER BY location_name
                """,
                user_id,
                conversation_id,
            )

            available_locations = [
                row["location_name"]
                for row in location_rows
                if row and row.get("location_name")
            ]

            if not available_locations:
                available_locations = []

            # Create a schedule that references locations while keeping
            # the same storage format (dict[day][phase] -> str)
            default_schedule: Dict[str, Dict[str, str]] = {}
            for day_index, day in enumerate(params.day_names):
                day_schedule: Dict[str, str] = {}
                for phase_index, phase in enumerate(TIME_PHASES):
                    if phase == "Night":
                        location_name = "home"
                        activity = "Chase returns home and rests"
                    else:
                        if available_locations:
                            location_name = available_locations[
                                (day_index + phase_index) % len(available_locations)
                            ]
                        else:
                            location_name = "the commons"

                        if phase == "Morning":
                            activity = "Chase prepares for the day"
                        elif phase == "Afternoon":
                            activity = "Chase attends to their responsibilities"
                        else:
                            activity = "Chase spends time on personal activities"

                    if location_name.lower() in {"home", "the commons"}:
                        location_clause = location_name
                    else:
                        location_clause = f"{location_name}"

                    if location_name.lower() == "home":
                        day_schedule[phase] = activity
                    else:
                        day_schedule[phase] = f"{activity} at {location_clause}"

                default_schedule[day] = day_schedule

            schedule_json = json.dumps(default_schedule)

            await conn.execute(
                """
                INSERT INTO CurrentRoleplay (user_id, conversation_id, key, value)
                VALUES($1, $2, 'ChaseSchedule', $3)
                ON CONFLICT (user_id, conversation_id, key)
                DO UPDATE SET value=EXCLUDED.value
                """,
                user_id,
                conversation_id,
                schedule_json,
            )
        
        # Store as player memory using the new memory system
        try:
            memory_system = await MemorySystem.get_instance(user_id, conversation_id)
            
            # Create a journal entry for the schedule
            schedule_summary = "My typical schedule for the week: "
            for day, activities in default_schedule.items():
                day_summary = f"\n{day}: "
                for period, activity in activities.items():
                    day_summary += f"{period.lower()}: {activity}; "
                schedule_summary += day_summary
                
            await memory_system.add_journal_entry(
                player_name="Chase",
                entry_text=schedule_summary,
                entry_type="schedule"
            )
        except Exception as e:
            logging.error(f"Error storing player schedule in memory system: {e}")
        
        # Return as JSON string to avoid dict issues
        return json.dumps(default_schedule)

    async def _load_environment_from_db(self, user_id: int, conversation_id: int) -> EnvironmentInfo:
        """Load environment data from database if not provided"""
        async with get_db_connection_context() as conn:
            # Get setting info
            setting_row = await conn.fetchrow("""
                SELECT value FROM CurrentRoleplay
                WHERE user_id = $1 AND conversation_id = $2 AND key = 'CurrentSetting'
            """, user_id, conversation_id)
            
            desc_row = await conn.fetchrow("""
                SELECT value FROM CurrentRoleplay
                WHERE user_id = $1 AND conversation_id = $2 AND key = 'EnvironmentDesc'
            """, user_id, conversation_id)
            
            history_row = await conn.fetchrow("""
                SELECT value FROM CurrentRoleplay
                WHERE user_id = $1 AND conversation_id = $2 AND key = 'EnvironmentHistory'
            """, user_id, conversation_id)
            
            scenario_row = await conn.fetchrow("""
                SELECT value FROM CurrentRoleplay
                WHERE user_id = $1 AND conversation_id = $2 AND key = 'ScenarioName'
            """, user_id, conversation_id)
            
            return EnvironmentInfo(
                setting_name=setting_row["value"] if setting_row else "Unknown Setting",
                environment_desc=desc_row["value"] if desc_row else "A mysterious environment",
                environment_history=history_row["value"] if history_row else "History unknown",
                scenario_name=scenario_row["value"] if scenario_row else "New Adventure"
            )

    @with_governance(
        agent_type=AgentType.UNIVERSAL_UPDATER,
        action_type="create_npcs_and_schedules",
        action_description="Created NPCs and schedules for new game"
    )
    async def create_npcs_and_schedules(self, ctx: RunContextWrapper[GameContext], params: CreateNPCsAndSchedulesParams) -> NPCScheduleData:
        """
        Create NPCs and schedules for the game world using canonical functions.
        """
        # Handle different context types
        if hasattr(ctx, 'context') and isinstance(ctx.context, dict):
            user_id = ctx.context["user_id"]
            conversation_id = ctx.context["conversation_id"]
        elif hasattr(ctx, 'user_id') and hasattr(ctx, 'conversation_id'):
            user_id = ctx.user_id
            conversation_id = ctx.conversation_id
        else:
            raise ValueError("Invalid context object")
        
        from lore.core import canon
        
        # If environment_data is None, load it from DB
        if params.environment_data is None:
            params.environment_data = await self._load_environment_from_db(user_id, conversation_id)
        
        # Get calendar data for day names
        async with get_db_connection_context() as conn:
            row = await conn.fetchrow("""
                SELECT value FROM CurrentRoleplay
                WHERE user_id=$1 AND conversation_id=$2 AND key='CalendarNames'
                LIMIT 1
            """, user_id, conversation_id)
            
            calendar_data = json.loads(row["value"]) if row else {}
            day_names = calendar_data.get("days", ["Monday", "Tuesday", "Wednesday", "Thursday", "Friday", "Saturday", "Sunday"])
        
        # Create NPCs (they should already use canonical creation through NPCCreationHandler)
        environment_desc = params.environment_data.environment_desc + "\n\n" + params.environment_data.environment_history
        
        # Create params for spawn_npcs
        spawn_params = SpawnNPCsParams(
            environment_desc=environment_desc,
            day_names=day_names,
            count=5
        )
        
        # Add agent instance to context for sub-tools
        ctx.context["agent_instance"] = self
        
        npc_ids = await self.spawn_npcs(ctx, spawn_params)
        
        # Create Chase's schedule
        chase_params = CreateChaseScheduleParams(
            environment_desc=environment_desc,
            day_names=day_names
        )
        chase_schedule_json = await self.create_chase_schedule(ctx, chase_params)
        
        # Parse the schedule for canonical storage
        chase_schedule = json.loads(chase_schedule_json)
        
        # Store Chase's schedule canonically
        async with get_db_connection_context() as conn:
            canon_ctx = type('obj', (object,), {
                'user_id': user_id, 
                'conversation_id': conversation_id
            })
            
            await canon.store_player_schedule(
                canon_ctx, conn,
                "Chase",
                chase_schedule
            )
        
        # Create result with proper model
        result = NPCScheduleData(
            npc_ids=npc_ids,
            chase_schedule_json=chase_schedule_json
        )

        return result

    async def _create_player_schedule_data(
        self,
        ctx: RunContextWrapper[GameContext],
        environment_desc: str
    ) -> NPCScheduleData:
        """Create Chase's default schedule and persist it canonically."""

        if hasattr(ctx, 'context') and isinstance(ctx.context, dict):
            user_id = ctx.context["user_id"]
            conversation_id = ctx.context["conversation_id"]
        elif hasattr(ctx, 'user_id') and hasattr(ctx, 'conversation_id'):
            user_id = ctx.user_id
            conversation_id = ctx.conversation_id
        else:
            raise ValueError("Invalid context object - missing user_id/conversation_id")

        day_names = await self._require_day_names(user_id, conversation_id)

        chase_params = CreateChaseScheduleParams(
            environment_desc=environment_desc,
            day_names=day_names
        )

        chase_schedule_json = await self.create_chase_schedule(ctx, chase_params)
        chase_schedule = json.loads(chase_schedule_json)

        async with get_db_connection_context() as conn:
            canon_ctx = type('obj', (object,), {
                'user_id': user_id,
                'conversation_id': conversation_id
            })

            await canon.store_player_schedule(
                canon_ctx, conn,
                "Chase",
                chase_schedule
            )

        return NPCScheduleData(
            npc_ids=[],
            chase_schedule_json=chase_schedule_json
        )

    async def _queue_npc_pool_fill(
        self,
        user_id: int,
        conversation_id: int,
        target_count: int = 5
    ) -> None:
        """Queue a background task to ensure the NPC pool reaches the target size."""

        timestamp = datetime.utcnow().isoformat() + "Z"
        status_payload = {
            "status": "queued",
            "target": target_count,
            "queued_at": timestamp,
            "source": "new_game_bootstrap"
        }

        async with get_db_connection_context() as conn:
            await conn.execute(
                """
                INSERT INTO CurrentRoleplay (user_id, conversation_id, key, value)
                VALUES ($1, $2, 'NPCPoolStatus', $3)
                ON CONFLICT (user_id, conversation_id, key)
                DO UPDATE SET value = EXCLUDED.value
                """,
                user_id,
                conversation_id,
                json.dumps(status_payload)
            )

        try:
            from nyx.tasks.celery_app import app as celery_app

            celery_app.send_task(
                'tasks.ensure_npc_pool_task',
                args=[user_id, conversation_id, target_count],
                kwargs={'source': 'new_game_bootstrap'}
            )
        except Exception as exc:  # pragma: no cover - defensive logging
            logger.error(
                "Failed to queue NPC pool fill for conversation %s: %s",
                conversation_id,
                exc,
                exc_info=True
            )

            failure_payload = {
                **status_payload,
                "status": "failed",
                "error": str(exc),
                "updated_at": datetime.utcnow().isoformat() + "Z"
            }

            async with get_db_connection_context() as conn:
                await conn.execute(
                    """
                    INSERT INTO CurrentRoleplay (user_id, conversation_id, key, value)
                    VALUES ($1, $2, 'NPCPoolStatus', $3)
                    ON CONFLICT (user_id, conversation_id, key)
                    DO UPDATE SET value = EXCLUDED.value
                    """,
                    user_id,
                    conversation_id,
                    json.dumps(failure_payload)
                )

            raise

    async def _queue_lore_generation(self, user_id: int, conversation_id: int) -> str:
        """Schedule background lore generation and record status."""

        placeholder = "Lore generation pending (background task queued)"
        timestamp = datetime.utcnow().isoformat() + "Z"
        status_payload = {
            "status": "queued",
            "queued_at": timestamp
        }

        try:
            async with get_db_connection_context() as conn:
                await conn.execute(
                    """
                    INSERT INTO CurrentRoleplay (user_id, conversation_id, key, value)
                    VALUES ($1, $2, 'LoreSummary', $3)
                    ON CONFLICT (user_id, conversation_id, key)
                    DO UPDATE SET value = EXCLUDED.value
                    """,
                    user_id,
                    conversation_id,
                    placeholder
                )

                await conn.execute(
                    """
                    INSERT INTO CurrentRoleplay (user_id, conversation_id, key, value)
                    VALUES ($1, $2, 'LoreGenerationStatus', $3)
                    ON CONFLICT (user_id, conversation_id, key)
                    DO UPDATE SET value = EXCLUDED.value
                    """,
                    user_id,
                    conversation_id,
                    json.dumps(status_payload)
                )
        except Exception as exc:
            logging.error(
                "Failed to record lore generation status for conversation %s: %s",
                conversation_id,
                exc,
                exc_info=True
            )
            return "Lore generation skipped - unable to record status"

        try:
            from nyx.tasks.celery_app import app as celery_app

            celery_app.send_task(
                'tasks.generate_lore_background_task',
                args=[user_id, conversation_id]
            )
        except Exception as exc:
            logging.error(
                "Failed to queue lore generation task for conversation %s: %s",
                conversation_id,
                exc,
                exc_info=True
            )

            failure_message = f"Lore generation failed to queue: {exc}"
            failure_payload = {
                **status_payload,
                "status": "failed",
                "failed_at": datetime.utcnow().isoformat() + "Z",
                "error": str(exc)
            }

            async with get_db_connection_context() as conn:
                await conn.execute(
                    """
                    INSERT INTO CurrentRoleplay (user_id, conversation_id, key, value)
                    VALUES ($1, $2, 'LoreSummary', $3)
                    ON CONFLICT (user_id, conversation_id, key)
                    DO UPDATE SET value = EXCLUDED.value
                    """,
                    user_id,
                    conversation_id,
                    failure_message
                )

                await conn.execute(
                    """
                    INSERT INTO CurrentRoleplay (user_id, conversation_id, key, value)
                    VALUES ($1, $2, 'LoreGenerationStatus', $3)
                    ON CONFLICT (user_id, conversation_id, key)
                    DO UPDATE SET value = EXCLUDED.value
                    """,
                    user_id,
                    conversation_id,
                    json.dumps(failure_payload)
                )

            return failure_message

        return placeholder

    async def _queue_conflict_generation(self, user_id: int, conversation_id: int) -> str:
        """Schedule background conflict generation if prerequisites are met."""

        timestamp = datetime.utcnow().isoformat() + "Z"

        async with get_db_connection_context() as conn:
            npc_count = await conn.fetchval(
                """
                SELECT COUNT(*) FROM NPCStats
                WHERE user_id = $1 AND conversation_id = $2
                """,
                user_id,
                conversation_id
            )

        npc_count = int(npc_count or 0)

        if npc_count < 3:
            summary = "No initial conflict - insufficient NPCs"
            status_payload = {
                "status": "skipped",
                "reason": "insufficient_npcs",
                "npc_count": npc_count,
                "updated_at": timestamp
            }

            async with get_db_connection_context() as conn:
                await conn.execute(
                    """
                    INSERT INTO CurrentRoleplay (user_id, conversation_id, key, value)
                    VALUES ($1, $2, 'InitialConflictSummary', $3)
                    ON CONFLICT (user_id, conversation_id, key)
                    DO UPDATE SET value = EXCLUDED.value
                    """,
                    user_id,
                    conversation_id,
                    summary
                )

                await conn.execute(
                    """
                    INSERT INTO CurrentRoleplay (user_id, conversation_id, key, value)
                    VALUES ($1, $2, 'InitialConflictStatus', $3)
                    ON CONFLICT (user_id, conversation_id, key)
                    DO UPDATE SET value = EXCLUDED.value
                    """,
                    user_id,
                    conversation_id,
                    json.dumps(status_payload)
                )

            return summary

        placeholder = "Initial conflict generation pending (background task queued)"
        status_payload = {
            "status": "queued",
            "queued_at": timestamp,
            "npc_count": npc_count
        }

        async with get_db_connection_context() as conn:
            await conn.execute(
                """
                INSERT INTO CurrentRoleplay (user_id, conversation_id, key, value)
                VALUES ($1, $2, 'InitialConflictSummary', $3)
                ON CONFLICT (user_id, conversation_id, key)
                DO UPDATE SET value = EXCLUDED.value
                """,
                user_id,
                conversation_id,
                placeholder
            )

            await conn.execute(
                """
                INSERT INTO CurrentRoleplay (user_id, conversation_id, key, value)
                VALUES ($1, $2, 'InitialConflictStatus', $3)
                ON CONFLICT (user_id, conversation_id, key)
                DO UPDATE SET value = EXCLUDED.value
                """,
                user_id,
                conversation_id,
                json.dumps(status_payload)
            )

        try:
            from nyx.tasks.celery_app import app as celery_app

            celery_app.send_task(
                'tasks.generate_initial_conflict_task',
                args=[user_id, conversation_id]
            )
        except Exception as exc:
            logging.error(
                "Failed to queue conflict generation task for conversation %s: %s",
                conversation_id,
                exc,
                exc_info=True
            )

            failure_message = f"No initial conflict - failed to queue background task: {exc}"
            failure_payload = {
                **status_payload,
                "status": "failed",
                "failed_at": datetime.utcnow().isoformat() + "Z",
                "error": str(exc)
            }

            async with get_db_connection_context() as conn:
                await conn.execute(
                    """
                    INSERT INTO CurrentRoleplay (user_id, conversation_id, key, value)
                    VALUES ($1, $2, 'InitialConflictSummary', $3)
                    ON CONFLICT (user_id, conversation_id, key)
                    DO UPDATE SET value = EXCLUDED.value
                    """,
                    user_id,
                    conversation_id,
                    failure_message
                )

                await conn.execute(
                    """
                    INSERT INTO CurrentRoleplay (user_id, conversation_id, key, value)
                    VALUES ($1, $2, 'InitialConflictStatus', $3)
                    ON CONFLICT (user_id, conversation_id, key)
                    DO UPDATE SET value = EXCLUDED.value
                    """,
                    user_id,
                    conversation_id,
                    json.dumps(failure_payload)
                )

            return failure_message

        return placeholder

    @with_governance(
        agent_type=AgentType.UNIVERSAL_UPDATER,
        action_type="create_opening_narrative",
        action_description="Created opening narrative for new game"
    )
    async def create_opening_narrative(self, ctx: RunContextWrapper[GameContext], params: CreateOpeningNarrativeParams) -> str:
        """
        Create the opening narrative for the game using canonical functions.
        """
        user_id = ctx.context["user_id"]
        conversation_id = ctx.context["conversation_id"]
        
        from lore.core import canon
        from routes.story_routes import build_aggregator_text 
        
        # Get aggregator data
        aggregator_data = await get_aggregated_roleplay_context(user_id, conversation_id, "Chase")
        aggregator_text = build_aggregator_text(aggregator_data)

        roleplay_state = (aggregator_data or {}).get("current_roleplay", {})
        current_location = roleplay_state.get("CurrentLocation")
        current_time = roleplay_state.get("CurrentTime")
        location_description: Optional[str] = None

        if current_location and current_time:
            logging.debug(
                "[OPENING] Using CurrentLocation=%s and CurrentTime=%s for narrative context",
                current_location,
                current_time,
            )
        else:
            logging.warning(
                "[OPENING] Missing CurrentLocation (%s) or CurrentTime (%s) in aggregator context",
                current_location,
                current_time,
            )
        
        # Get calendar data for first day name
        async with get_db_connection_context() as conn:
            row = await conn.fetchrow("""
                SELECT value FROM CurrentRoleplay
                WHERE user_id=$1 AND conversation_id=$2 AND key='CalendarNames'
                LIMIT 1
            """, user_id, conversation_id)

            calendar_data = json.loads(row["value"]) if row else {}
            day_names = calendar_data.get("days", ["Monday", "Tuesday", "Wednesday", "Thursday", "Friday", "Saturday", "Sunday"])
            first_day_name = day_names[0] if day_names else "the first day"

            if current_location:
                try:
                    location_row = await conn.fetchrow(
                        """
                        SELECT description
                        FROM Locations
<<<<<<< HEAD
                        WHERE location_name_lc = LOWER($1)
                          AND user_id = $2 AND conversation_id = $3
=======
                        WHERE user_id = $2 AND conversation_id = $3
                          AND location_name_lc = LOWER($1)
>>>>>>> 1e732757
                        LIMIT 1
                        """,
                        current_location,
                        user_id,
                        conversation_id,
                    )

                    if location_row and location_row["description"]:
                        # Normalize whitespace so the description reads smoothly in the prompt
                        location_description = " ".join(location_row["description"].split())
                    else:
                        logger.info(
                            "[OPENING] No canonical description found for location '%s' (user_id=%s conversation_id=%s)",
                            current_location,
                            user_id,
                            conversation_id,
                        )
                except Exception:
                    logger.exception(
                        "[OPENING] Failed to fetch canonical description for location '%s'",
                        current_location,
                    )

        # Create prompt for the narrative agent
        if current_location:
            location_instruction = (
                f"Open the narrative squarely within {current_location}."
            )
            if location_description:
                location_instruction += (
                    f" Let Chase feel the space exactly as canon records it: {location_description}."
                )
            else:
                location_instruction += (
                    " Describe it vividly so the player is grounded in that environment from the very first line."
                )
        else:
            location_instruction = (
                "Canon offers no confirmed starting location—choose a fitting, grounded space and name it plainly so the scene still opens with a clear sense of place."
            )

        prompt = f"""
        As Nyx, let your voice drape over Chase like a warm shroud—each word a silken thread stitching him into my world, soft yet relentless.
        Cloak my grip in whispers and half-smiles, using guile and quiet lures to veil the femdom storm beneath.
        Ease him into a false haven of routine—a familiar hum so natural he won't feel the snare until it's locked, the truth dawning only as he treads deeper.
        Your prose is a slow graze across skin—intimate, lingering, stirring shivers he can't place, each phrase a pull into my shadowed embrace.
        Structure this descent as a gentle drift into dusk, transitions seamless as a held breath, folding him into the tale without a crack. 
        Address Chase as 'you,' drawing him through the veil with no whisper of retreat:
    
        {location_instruction}

        {aggregator_text}

        As {first_day_name} unfurls like a soft tide across the expanse, unveil Chase's world through a haze of everyday ease—a place where the ordinary cloaks a deeper pulse. 
        Drench it in tender detail—the light spilling gentle over your frame, a scent of home laced with an edge you'd swear you know, the rhythm of your surroundings swaying to a beat you've always followed. 
        Paint the souls threading your path not as strangers but as anchors of your days—companions, perhaps, or echoes of habit, their words and nearness wrapping you in a comfort too easy to trust. 
        Stitch your hours into the weave as a string of quiet moments—your day already humming with a shape you feel more than plan, nudging you toward a familiar haunt by morning's rise, a task to tend soon after, then a place to be as shadows stretch, each step simple, each one seen. 
        Let a shadow ripple in the stillness—a voice that lingers a touch too long, a look that pins you soft and sure, a passing touch that rests with unspoken weight, all so woven into the day you'd call it nothing. 
        End with you turning toward that first call—maybe a face waiting where you're due, maybe a pull to somewhere you've been before—the air humming thicker, a flicker of promise brushing your senses, a step that feels your own but sings with my intent. 
        Hold it gentle—my sway lives in the unsaid, the softest hums hiding the deepest hooks, every line a lure of safety veiling a pull he'll fall into blind. 
        No mechanics, no tells—just a cocoon of ease and shadow, immersive, teasing, where every plain moment cradles a depth he won't see coming, guiding him where I want him to go.
        """
        
        # Run the narrative agent
        request = llm_gateway.LLMRequest(
            agent=self.narrative_agent,
            prompt=prompt,
            context=ctx.context,
        )
        result = await llm_gateway.execute(request)

        opening_narrative: str | None = None
        if result.raw is not None and hasattr(result.raw, "final_output"):
            opening_narrative = getattr(result.raw, "final_output")
        if isinstance(opening_narrative, (list, tuple)):
            opening_narrative = " ".join(str(part) for part in opening_narrative if part)
        if not isinstance(opening_narrative, str) or not opening_narrative.strip():
            opening_narrative = (result.text or "").strip()
        if not opening_narrative:
            raise ValueError("Narrative agent returned no output")
        
        async with get_db_connection_context() as conn:
            canon_ctx = _build_run_context_wrapper(user_id, conversation_id)
    
            await canon.create_opening_message(
                canon_ctx, conn,
                "Nyx",
                opening_narrative
            )
        
        return opening_narrative

    async def _determine_location_target(
        self,
        conn,
        user_id: int,
        conversation_id: int
    ) -> int:
        """Infer how many locations should exist for this conversation."""

        def _parse_target(value: Any) -> Optional[int]:
            if value is None:
                return None

            data = value
            if isinstance(data, str):
                stripped = data.strip()
                if not stripped:
                    return None
                try:
                    data = json.loads(stripped)
                except json.JSONDecodeError:
                    try:
                        return max(0, int(stripped))
                    except ValueError:
                        return None

            if isinstance(data, (int, float)):
                return int(data)

            if isinstance(data, list):
                return len([item for item in data if item is not None])

            if isinstance(data, dict):
                if isinstance(data.get('required_locations'), list):
                    return len([loc for loc in data['required_locations'] if loc])
                if isinstance(data.get('locations'), list):
                    return len([loc for loc in data['locations'] if loc])

                for key in ('target', 'count', 'required_count', 'expected', 'required'):
                    maybe = data.get(key)
                    if isinstance(maybe, (int, float)):
                        return int(maybe)
                    if isinstance(maybe, str):
                        try:
                            return int(maybe)
                        except ValueError:
                            continue

            return None

        candidate_keys = [
            'RequiredLocations',
            'PresetRequiredLocations',
            'LocationGenerationPlan',
            'LocationBootstrapPlan',
            'LocationTargets'
        ]

        for key in candidate_keys:
            raw_value = await conn.fetchval(
                """
                SELECT value FROM CurrentRoleplay
                WHERE user_id = $1 AND conversation_id = $2 AND key = $3
                """,
                user_id,
                conversation_id,
                key
            )

            target = _parse_target(raw_value)
            if target:
                return max(1, target)

        preset_story_id = await conn.fetchval(
            """
            SELECT story_id FROM PresetStoryProgress
            WHERE user_id = $1 AND conversation_id = $2
            """,
            user_id,
            conversation_id
        )

        if preset_story_id:
            story_row = await conn.fetchrow(
                "SELECT story_data FROM PresetStories WHERE story_id = $1",
                preset_story_id
            )

            if story_row and story_row.get('story_data') is not None:
                target = _parse_target(story_row['story_data'])
                if target:
                    return max(1, target)

        return 1

    async def _is_setup_complete(
        self,
        user_id: int,
        conversation_id: int
    ) -> Tuple[bool, List[str], List[str]]:
        """Check whether core setup data exists before marking the game ready."""

        missing: List[str] = []
        pending: List[str] = []

        async with get_db_connection_context() as conn:
            npc_count = await conn.fetchval(
                """
                SELECT COUNT(*) FROM NPCStats
                WHERE user_id = $1 AND conversation_id = $2
                """,
                user_id,
                conversation_id
            )

            pool_row = await conn.fetchrow(
                """
                SELECT value FROM CurrentRoleplay
                WHERE user_id = $1 AND conversation_id = $2 AND key = 'NPCPoolStatus'
                """,
                user_id,
                conversation_id
            )

            pool_raw = pool_row['value'] if pool_row else None
            pool_status: Dict[str, Any] = {}

            if pool_raw:
                if isinstance(pool_raw, dict):
                    pool_status = pool_raw
                else:
                    try:
                        pool_status = json.loads(pool_raw)
                    except (TypeError, json.JSONDecodeError):
                        logger.warning(
                            "Invalid NPCPoolStatus data for conversation %s", conversation_id
                        )

            target_required = pool_status.get('target', 5)
            try:
                target_required = int(target_required)
            except (TypeError, ValueError):
                target_required = 5

            if target_required <= 0:
                target_required = 5

            status = str(pool_status.get('status', '')).lower()
            ready_statuses = {'queued', 'in_progress', 'ready', 'complete', 'completed', 'done'}

            npc_ready = npc_count >= target_required
            if not npc_ready:
                if status in ready_statuses:
                    npc_ready = True
                    pending.append(f"NPC pool {npc_count}/{target_required} ({status or 'pending'})")
                else:
                    missing.append(f"NPC pool {npc_count}/{target_required}")

            location_count = await conn.fetchval(
                """
                SELECT COUNT(*) FROM Locations
                WHERE user_id = $1 AND conversation_id = $2
                """,
                user_id,
                conversation_id
            )

            location_target = await self._determine_location_target(conn, user_id, conversation_id)
            if location_count < location_target:
                missing.append(f"locations {location_count}/{location_target}")

            roleplay_keys = ['CurrentSetting', 'EnvironmentDesc', 'ChaseSchedule', 'LoreSummary', 'NPCPoolStatus']
            present_roleplay = set()

            for key in roleplay_keys:
                if key == 'NPCPoolStatus':
                    value = pool_raw
                else:
                    value = await conn.fetchval(
                        """
                        SELECT value FROM CurrentRoleplay
                        WHERE user_id = $1 AND conversation_id = $2 AND key = $3
                        """,
                        user_id,
                        conversation_id,
                        key
                    )

                if value is None:
                    missing.append(f"roleplay[{key}]")
                    continue

                if isinstance(value, str) and not value.strip():
                    missing.append(f"roleplay[{key}]")
                    continue

                present_roleplay.add(key)

                if key == 'LoreSummary':
                    if isinstance(value, str):
                        summary_text = value
                    else:
                        summary_text = json.dumps(value)

                    summary_lower = summary_text.lower()
                    if any(token in summary_lower for token in ('pending', 'queued', 'generating')):
                        pending.append('Lore summary generation pending')

            lore_status_raw = await conn.fetchval(
                """
                SELECT value FROM CurrentRoleplay
                WHERE user_id = $1 AND conversation_id = $2 AND key = 'LoreGenerationStatus'
                """,
                user_id,
                conversation_id
            )

            if lore_status_raw:
                if isinstance(lore_status_raw, dict):
                    lore_status = lore_status_raw
                else:
                    try:
                        lore_status = json.loads(lore_status_raw)
                    except (TypeError, json.JSONDecodeError):
                        lore_status = {}

                lore_state = str(lore_status.get('status', '')).lower()
                if lore_state in {'queued', 'in_progress'}:
                    pending.append(f"Lore generation {lore_state}")

            logger.info(
                "Setup check - NPCs: %s/%s (status=%s ready=%s), Locations: %s/%s, Roleplay keys: %s/%s",
                npc_count,
                target_required,
                status or 'none',
                npc_ready,
                location_count,
                location_target,
                len(present_roleplay),
                len(roleplay_keys)
            )

        # Deduplicate while preserving order
        missing = list(dict.fromkeys(missing))
        pending = list(dict.fromkeys(pending))

        return len(missing) == 0, missing, pending

    async def process_preset_game_direct(self, ctx, conversation_data: Dict[str, Any], preset_story_id: str) -> ProcessNewGameResult:
        """
        Process preset game creation WITHOUT using LLM generation.
        All data comes directly from the preset story definition.
        """
        user_id = ctx.user_id
        conversation_id = None
        
        try:
            # Load the preset story
            async with get_db_connection_context() as conn:
                story_row = await conn.fetchrow(
                    "SELECT story_data FROM PresetStories WHERE story_id = $1",
                    preset_story_id
                )
                
                if not story_row:
                    logger.error("Preset story %s not found in the database", preset_story_id)
                    raise ValueError(f"Preset story {preset_story_id} not found")

                preset_story_data = _coerce_story_data(
                    story_row['story_data'], preset_story_id
                )
            
            # Create or reuse conversation
            provided_convo_id = conversation_data.get("conversation_id")
            async with get_db_connection_context() as conn:
                if provided_convo_id:
                    row = await conn.fetchrow(
                        "SELECT id FROM conversations WHERE id=$1 AND user_id=$2",
                        provided_convo_id,
                        user_id,
                    )
                    if not row:
                        raise ValueError(
                            f"Conversation {provided_convo_id} not found or unauthorized"
                        )

                    conversation_id = row["id"]
                    await conn.execute(
                        """
                        UPDATE conversations
                           SET status='processing', conversation_name=$3
                         WHERE id=$1 AND user_id=$2
                        """,
                        conversation_id,
                        user_id,
                        preset_story_data['name'],
                    )

                    tables = [
                        "Events",
                        "PlannedEvents",
                        "PlayerInventory",
                        "Quests",
                        "NPCStats",
                        "Locations",
                        "SocialLinks",
                        "CurrentRoleplay",
                    ]
                    for t in tables:
                        await conn.execute(
                            f"DELETE FROM {t} WHERE user_id=$1 AND conversation_id=$2",
                            user_id,
                            conversation_id,
                        )
                else:
                    row = await conn.fetchrow(
                        """
                        INSERT INTO conversations (user_id, conversation_name, status)
                        VALUES ($1, $2, 'processing')
                        RETURNING id
                        """,
                        user_id,
                        f"{preset_story_data['name']}",
                    )
                    conversation_id = row["id"]

            conversation_data["conversation_id"] = conversation_id
            
            # Initialize player stats
            await insert_default_player_stats_chase(user_id, conversation_id)
            
            # Create context wrapper
            ctx_wrap = _build_run_context_wrapper(
                user_id,
                conversation_id,
                db_dsn=DB_DSN,
                agent_instance=self,
            )
            
            # 1. Set up environment directly (NO LLM)
            await self._setup_preset_environment(ctx_wrap, preset_story_data)

            try:
                env_desc = preset_story_data['synopsis']
                setting_name = preset_story_data['name']
                rules = await synthesize_setting_rules(env_desc, setting_name)
                async with get_db_connection_context() as conn:
                    await canon.update_current_roleplay(
                        ctx_wrap, conn, "SettingCapabilities", json.dumps(rules.get("capabilities", {}))
                    )
                    await canon.update_current_roleplay(
                        ctx_wrap, conn, "SettingKind", rules.get("setting_kind", "modern_realistic")
                    )
                    await canon.update_current_roleplay(
                        ctx_wrap, conn, "RealityContext", rules.get("_reality_context","normal")
                    )
                    for r in rules.get("hard_rules", []):
                        # INSERT with per-conversation scope
                        await conn.execute("""
                          INSERT INTO GameRules (user_id, conversation_id, rule_name, condition, effect)
                          VALUES ($1, $2, $3, $4, $5)
                          ON CONFLICT (user_id, conversation_id, rule_name)
                          DO UPDATE SET condition = EXCLUDED.condition, effect = EXCLUDED.effect
                        """, user_id, conversation_id, r.get("rule_name"), r.get("condition"), r.get("effect"))
                    for r in rules.get("soft_rules", []):
                        # INSERT with per-conversation scope
                        await conn.execute("""
                          INSERT INTO GameRules (user_id, conversation_id, rule_name, condition, effect)
                          VALUES ($1, $2, $3, $4, $5)
                          ON CONFLICT (user_id, conversation_id, rule_name)
                          DO UPDATE SET condition = EXCLUDED.condition, effect = EXCLUDED.effect
                        """, user_id, conversation_id, r.get("rule_name"), r.get("condition"), r.get("effect"))
            except Exception as e:
                logger.warning(f"Preset rules synthesis failed: {e}")
            
            # 2. Set up standard calendar (NO LLM)
            await self._setup_standard_calendar(ctx_wrap)

            # Prime the starting scene before heavier helpers run
            preset_location_hint = _derive_preset_starting_location(preset_story_data)
            provisional_location: Optional[str] = None
            if preset_location_hint:
                try:
                    async with get_db_connection_context() as conn:
                        await canon.update_current_roleplay(
                            ctx_wrap,
                            conn,
                            "CurrentLocation",
                            preset_location_hint,
                        )
                    provisional_location = preset_location_hint
                except Exception as seed_err:  # noqa: BLE001 - guardrail only
                    logger.warning(
                        "Failed to seed preset starting location prior to bootstrap: %s",
                        seed_err,
                        exc_info=True,
                    )

            # 3. Create all required locations directly
            location_names = await self._create_preset_locations(ctx_wrap, preset_story_data)

            canonical_start = _select_canonical_location(
                preset_location_hint,
                location_names,
            )
            if canonical_start and canonical_start != provisional_location:
                try:
                    async with get_db_connection_context() as conn:
                        await canon.update_current_roleplay(
                            ctx_wrap,
                            conn,
                            "CurrentLocation",
                            canonical_start,
                        )
                except Exception as confirm_err:  # noqa: BLE001 - soft failure
                    logger.warning(
                        "Unable to update CurrentLocation with canonical preset value: %s",
                        confirm_err,
                        exc_info=True,
                    )

            initialized_successfully = False
            try:
                await self._initialize_player_context(ctx_wrap, user_id, conversation_id)
                initialized_successfully = True
            except Exception as init_err:  # noqa: BLE001 - fallback handled later
                logger.warning(
                    "Preset player context refresh failed after location bootstrap: %s",
                    init_err,
                    exc_info=True,
                )

            if initialized_successfully and canonical_start:
                try:
                    async with get_db_connection_context() as conn:
                        await canon.update_current_roleplay(
                            ctx_wrap,
                            conn,
                            "CurrentLocation",
                            canonical_start,
                        )
                except Exception as post_init_err:  # noqa: BLE001 - don't fail preset setup
                    logger.warning(
                        "Unable to preserve canonical preset location after initialization: %s",
                        post_init_err,
                        exc_info=True,
                    )

            # 4. Create all required NPCs directly
            npc_ids = await self._create_preset_npcs(ctx_wrap, preset_story_data)

            # 4b. Track preset story progress for this conversation
            async with get_db_connection_context() as conn:
                await conn.execute(
                    """
                        INSERT INTO PresetStoryProgress (
                            user_id, conversation_id, story_id,
                            current_act, completed_beats, story_variables
                        ) VALUES ($1, $2, $3, $4, $5, $6)
                        ON CONFLICT (user_id, conversation_id)
                        DO UPDATE SET story_id = $3
                    """,
                    user_id,
                    conversation_id,
                    preset_story_id,
                    1,
                    json.dumps([]),
                    json.dumps({}),
                )
            
            # 5. Initialize story-specific mechanics
            if preset_story_id == "the_moth_and_flame":
                from story_templates.moth.story_initializer import MothFlameStoryInitializer
                await MothFlameStoryInitializer._initialize_story_state(
                    ctx_wrap, user_id, conversation_id, npc_ids[0]  # Lilith is first
                )
                await MothFlameStoryInitializer._setup_special_mechanics(
                    ctx_wrap, user_id, conversation_id, npc_ids[0]
                )
            
            # 6. Create opening narrative (can still use story-specific generators)
            opening = await self._create_preset_opening(ctx_wrap, preset_story_data)

            await self.finalize_game_setup(
                ctx_wrap,
                FinalizeGameSetupParams(opening_narrative=opening),
            )
            
            # 7. Store opening message
#            async with get_db_connection_context() as conn:
#                await conn.execute("""
#                    INSERT INTO messages (conversation_id, sender, content, created_at)
#                    VALUES ($1, 'Nyx', $2, NOW())
#                """, conversation_id, opening)
          
            # 8. Mark as ready
            async with get_db_connection_context() as conn:
                await conn.execute("""
                    UPDATE conversations 
                    SET status='ready', conversation_name=$3
                    WHERE id=$1 AND user_id=$2
                """, conversation_id, user_id, preset_story_data['name'])
            
            return ProcessNewGameResult(
                message=f"Started preset story: {preset_story_data['name']}",
                scenario_name=preset_story_data['name'],
                environment_name=preset_story_data['name'],
                environment_desc=preset_story_data['synopsis'],
                lore_summary="Preset story loaded",
                conversation_id=conversation_id,
                welcome_image_url=None,
                status="ready",
                opening_narrative=opening
            )
            
        except Exception as e:
            logger.error(f"Error in process_preset_game_direct: {e}", exc_info=True)
            if conversation_id:
                async with get_db_connection_context() as conn:
                    await conn.execute("""
                        UPDATE conversations 
                        SET status='failed'
                        WHERE id=$1 AND user_id=$2
                    """, conversation_id, user_id)
            raise

    async def _setup_preset_environment(self, ctx: RunContextWrapper[GameContext], preset_data: Dict[str, Any]):
        """Set up environment directly from preset data without LLM"""
        user_id = ctx.context["user_id"]
        conversation_id = ctx.context["conversation_id"]
        
        from lore.core import canon
        
        # Extract key data from preset
        setting_name = preset_data['name']
        environment_desc = preset_data['synopsis']
        environment_history = f"The world of {preset_data['name']} - {preset_data['theme']}"
        scenario_name = preset_data['name']

        # Store in database
        async with get_db_connection_context() as conn:
            # Setting info
            await conn.execute("""
                INSERT INTO CurrentRoleplay (user_id, conversation_id, key, value)
                VALUES ($1, $2, 'CurrentSetting', $3)
                ON CONFLICT (user_id, conversation_id, key)
                DO UPDATE SET value = EXCLUDED.value
            """, user_id, conversation_id, setting_name)
            
            await conn.execute("""
                INSERT INTO CurrentRoleplay (user_id, conversation_id, key, value)
                VALUES ($1, $2, 'EnvironmentDesc', $3)
                ON CONFLICT (user_id, conversation_id, key)
                DO UPDATE SET value = EXCLUDED.value
            """, user_id, conversation_id, environment_desc)
            
            await conn.execute("""
                INSERT INTO CurrentRoleplay (user_id, conversation_id, key, value)
                VALUES ($1, $2, 'EnvironmentHistory', $3)
                ON CONFLICT (user_id, conversation_id, key)
                DO UPDATE SET value = EXCLUDED.value
            """, user_id, conversation_id, environment_history)
            
            await conn.execute("""
                INSERT INTO CurrentRoleplay (user_id, conversation_id, key, value)
                VALUES ($1, $2, 'ScenarioName', $3)
                ON CONFLICT (user_id, conversation_id, key)
                DO UPDATE SET value = EXCLUDED.value
            """, user_id, conversation_id, scenario_name)

            initial_location = _derive_preset_starting_location(preset_data)
            if initial_location:
                await canon.update_current_roleplay(ctx, conn, "CurrentLocation", initial_location)

    async def _setup_standard_calendar(self, ctx: RunContextWrapper[GameContext]):
        """Set up a standard 12-month calendar without LLM"""
        user_id = ctx.context["user_id"]
        conversation_id = ctx.context["conversation_id"]

        # Standard calendar
        calendar_data = {
            "days": ["Monday", "Tuesday", "Wednesday", "Thursday", "Friday", "Saturday", "Sunday"],
            "months": ["January", "February", "March", "April", "May", "June",
                       "July", "August", "September", "October", "November", "December"],
            "seasons": ["Spring", "Summer", "Autumn", "Winter"]
        }

        # Store in database
        async with get_db_connection_context() as conn:
            await conn.execute("""
                INSERT INTO CurrentRoleplay (user_id, conversation_id, key, value)
                VALUES ($1, $2, 'CalendarNames', $3)
                ON CONFLICT (user_id, conversation_id, key)
                DO UPDATE SET value = EXCLUDED.value
            """, user_id, conversation_id, json.dumps(calendar_data))

        return calendar_data

    @staticmethod
    def _format_room_label(raw_label: Any) -> str:
        """Convert raw room identifiers into a player-friendly label."""

        if raw_label is None:
            return ""
        if isinstance(raw_label, str):
            cleaned = " ".join(raw_label.replace("_", " ").replace("-", " ").split()).strip()
        else:
            cleaned = " ".join(str(raw_label).split()).strip()
        if not cleaned:
            return ""
        return cleaned.title()

    def _derive_location_scope_defaults(self, loc_data: Dict[str, Any]) -> Tuple[str, Dict[str, Any]]:
        """Infer location scope and cosmic defaults for preset metadata."""

        def _normalize_scope(value: Any) -> Optional[str]:
            if isinstance(value, str):
                normalized = value.strip().lower()
                if normalized in {"real", "fictional"}:
                    return normalized
            if isinstance(value, bool):
                return "fictional" if value else "real"
            return None

        scope: str = "fictional"
        explicit_scope = _normalize_scope(loc_data.get("scope"))
        if explicit_scope:
            scope = explicit_scope
        else:
            is_fictional_hint = loc_data.get("is_fictional")
            normalized_bool: Optional[bool] = None
            if isinstance(is_fictional_hint, bool):
                normalized_bool = is_fictional_hint
            elif isinstance(is_fictional_hint, str):
                hint = is_fictional_hint.strip().lower()
                if hint in {"true", "1", "yes", "y"}:
                    normalized_bool = True
                elif hint in {"false", "0", "no", "n"}:
                    normalized_bool = False

            if normalized_bool is not None:
                scope = "fictional" if normalized_bool else "real"
            else:
                def _has_earth_geography(payload: Any) -> bool:
                    if not isinstance(payload, dict):
                        return False
                    return all(payload.get(key) for key in ("city", "region", "country"))

                if _has_earth_geography(loc_data) or _has_earth_geography(loc_data.get("hierarchy")):
                    scope = "real"

        defaults: Dict[str, Any] = {"scope": scope}
        if scope == "real":
            defaults.update(
                {
                    "is_fictional": False,
                    "planet": "Earth",
                    "galaxy": "Milky Way",
                    "realm": DEFAULT_REALM,
                }
            )
        else:
            defaults.setdefault("is_fictional", True)

        return scope, defaults

    def _build_room_location_specs(
        self,
        base_name: str,
        normalized_type: str,
        metadata: Dict[str, Any],
        rooms_map: Dict[str, Any],
        areas_map: Dict[str, Any],
    ) -> List[Dict[str, Any]]:
        """Construct child location definitions for explicit room-level entries."""

        specs: List[Dict[str, Any]] = []
        seen_labels: Set[str] = set()

        shared_meta: Dict[str, Any] = {}
        for key in ("building", "district", "city", "region", "country", "atmosphere"):
            value = metadata.get(key)
            if value:
                shared_meta[key] = value
        for key in ("planet", "galaxy", "realm", "scope"):
            value = metadata.get(key)
            if value:
                shared_meta[key] = value
        if "is_fictional" in metadata:
            shared_meta["is_fictional"] = metadata["is_fictional"]
        shared_meta["parent_location"] = base_name

        def _accumulate(container: Dict[str, Any]) -> None:
            if not isinstance(container, dict):
                return
            for raw_label, raw_description in container.items():
                label = self._format_room_label(raw_label)
                if not label:
                    continue
                normalized_label = label.lower()
                if normalized_label in seen_labels:
                    continue
                seen_labels.add(normalized_label)

                description = (raw_description or "").strip()
                if not description:
                    description = f"{label} within {base_name}"

                spec_name = f"{base_name} :: {label}"
                spec_meta = dict(shared_meta)
                spec_meta["room"] = label
                spec_meta["display_name"] = spec_name
                spec_meta["description"] = description
                spec_meta.setdefault("location_type", metadata.get("location_type") or normalized_type)

                specs.append(
                    {
                        "name": spec_name,
                        "description": description,
                        "location_type": metadata.get("location_type") or normalized_type,
                        "metadata": spec_meta,
                    }
                )

        _accumulate(rooms_map)
        _accumulate(areas_map)

        return specs

    async def _persist_room_level_locations(
        self,
        ctx: RunContextWrapper[GameContext],
        conn: asyncpg.Connection,
        user_id: int,
        conversation_id: int,
        specs: List[Dict[str, Any]],
        scope: str,
        canonical_available: bool,
        fallback_reason: Optional[str],
    ) -> Tuple[List[str], bool, Optional[str]]:
        """Persist sub-location entries derived from preset room/area data."""

        created_names: List[str] = []
        current_canonical = canonical_available
        current_reason = fallback_reason

        for spec in specs:
            sub_name = spec.get("name") or "Unknown Room"
            sub_description = spec.get("description") or f"Room within {sub_name}"
            sub_type = spec.get("location_type") or "room"
            sub_metadata = dict(spec.get("metadata") or {})

            if current_canonical:
                try:
                    canonical_sub_name = await asyncio.wait_for(
                        canon.find_or_create_location(
                            ctx,
                            conn,
                            sub_name,
                            description=sub_description,
                            metadata=sub_metadata,
                            location_type=sub_type,
                            scope=scope,
                        ),
                        timeout=PRESET_LOCATION_CANON_TIMEOUT,
                    )
                except asyncio.TimeoutError:
                    current_canonical = False
                    current_reason = current_reason or "timeout"
                except Exception as exc:  # noqa: BLE001 - fall back to lightweight path
                    current_canonical = False
                    current_reason = current_reason or repr(exc)
                    logger.exception(
                        "preset_room_location_canon_failure",
                        extra={
                            "conversation_id": conversation_id,
                            "user_id": user_id,
                            "location_name": sub_name,
                        },
                    )
                else:
                    created_names.append(canonical_sub_name)
                    continue

            reason_to_log = current_reason or "lightweight_mode_active"
            logger.info(
                "preset_location_bootstrap_lightweight_path",
                extra={
                    "conversation_id": conversation_id,
                    "user_id": user_id,
                    "location_name": sub_name,
                    "path": "lightweight",
                    "reason": reason_to_log,
                },
            )

            meta_payload: Dict[str, Any] = {
                "display_name": sub_name,
                "description": sub_description,
                "location_type": sub_type,
            }
            meta_payload.update({k: v for k, v in sub_metadata.items() if v is not None})
            meta_payload.setdefault("scope", scope)
            meta_payload.setdefault("is_fictional", scope == "fictional")

            candidate = Candidate(
                place=Place(
                    name=sub_name,
                    level="venue",
                    meta=meta_payload,
                )
            )

            location_obj = await get_or_create_location(
                conn,
                user_id=user_id,
                conversation_id=conversation_id,
                candidate=candidate,
                scope=scope,
            )

            created_names.append(location_obj.location_name)

        return created_names, current_canonical, current_reason

    async def _create_preset_locations(self, ctx: RunContextWrapper[GameContext], preset_data: Dict[str, Any]) -> List[str]:
        """Create preset locations with a lightweight fallback when canon is slow."""
        user_id = ctx.context["user_id"]
        conversation_id = ctx.context["conversation_id"]
        location_names: List[str] = []

        from lore.core import canon

        canonical_available = True
        fallback_reason: Optional[str] = None

        try:
            await asyncio.wait_for(
                canon.get_canon_memory_orchestrator(user_id, conversation_id),
                timeout=PRESET_LOCATION_CANON_TIMEOUT,
            )
        except Exception as exc:  # noqa: BLE001 - bootstrap fallback should never hard fail
            canonical_available = False
            fallback_reason = "timeout" if isinstance(exc, asyncio.TimeoutError) else repr(exc)
            logger.info(
                "preset_location_bootstrap_lightweight_path",
                extra={
                    "conversation_id": conversation_id,
                    "user_id": user_id,
                    "path": "lightweight",
                    "reason": fallback_reason,
                },
            )

        async with get_db_connection_context() as conn:
            for loc_data in preset_data.get("required_locations", []):
                location_scope = "fictional"
                scope_defaults: Dict[str, Any] = {"scope": "fictional", "is_fictional": True}

                if isinstance(loc_data, dict):
                    raw_name = loc_data.get("name", "Unknown Location")
                    description = loc_data.get("description", "")
                    requested_type = loc_data.get("type")

                    areas_map = loc_data.get("areas") if isinstance(loc_data.get("areas"), dict) else {}
                    rooms_map = loc_data.get("rooms") if isinstance(loc_data.get("rooms"), dict) else {}
                    schedule = loc_data.get("schedule") if isinstance(loc_data.get("schedule"), dict) else {}
                    atmosphere = loc_data.get("atmosphere", "")

                    metadata = {
                        "location_type": requested_type,
                        "areas": areas_map,
                        "schedule": schedule,
                        "atmosphere": atmosphere,
                    }
                    if rooms_map:
                        metadata["rooms"] = rooms_map
                    primary_room = loc_data.get("room")
                    if primary_room:
                        metadata["room"] = primary_room
                    for hierarchy_key in LOCATION_HIERARCHY_META_KEYS:
                        if hierarchy_key in loc_data and loc_data[hierarchy_key] is not None:
                            metadata[hierarchy_key] = loc_data[hierarchy_key]

                    hierarchy_payload = loc_data.get("hierarchy")
                    if isinstance(hierarchy_payload, dict):
                        for hierarchy_key, hierarchy_value in hierarchy_payload.items():
                            if hierarchy_value is not None and hierarchy_key not in metadata:
                                metadata[hierarchy_key] = hierarchy_value

                    for cosmic_key in ("planet", "galaxy", "realm"):
                        cosmic_value = loc_data.get(cosmic_key)
                        if cosmic_value is not None:
                            metadata[cosmic_key] = cosmic_value
                    if "scope" in loc_data and loc_data["scope"] is not None:
                        metadata["scope"] = loc_data["scope"]
                    if "is_fictional" in loc_data:
                        metadata["is_fictional"] = loc_data["is_fictional"]

                    location_scope, scope_defaults = self._derive_location_scope_defaults(loc_data)
                    for key, value in scope_defaults.items():
                        if key == "scope":
                            continue
                        if key not in metadata:
                            metadata[key] = value
                    metadata["scope"] = location_scope

                    raw_open_hours = (
                        loc_data.get("open_hours")
                        or loc_data.get("open_hours_json")
                        or metadata.get("schedule")
                    )
                else:
                    raw_name = str(loc_data)
                    description = f"A location in {preset_data['name']}"
                    requested_type = None
                    metadata = {"scope": location_scope, "is_fictional": True}
                    raw_open_hours = None

                for key, value in scope_defaults.items():
                    if key == "scope":
                        continue
                    metadata.setdefault(key, value)
                metadata.setdefault("scope", location_scope)
                metadata["scope"] = location_scope

                normalized_name = (raw_name or "Unknown Location").strip() or "Unknown Location"
                normalized_description = (description or f"The area known as {normalized_name}").strip()
                if not normalized_description:
                    normalized_description = f"The area known as {normalized_name}"
                normalized_type = (requested_type or "settlement").strip() or "settlement"

                room_location_specs = []
                if isinstance(loc_data, dict):
                    room_location_specs = self._build_room_location_specs(
                        normalized_name,
                        normalized_type,
                        metadata,
                        rooms_map,
                        areas_map,
                    )

                open_hours_serialized: Optional[str] = None
                if raw_open_hours is None:
                    open_hours_serialized = None
                elif isinstance(raw_open_hours, str):
                    try:
                        parsed_hours = json.loads(raw_open_hours)
                    except json.JSONDecodeError:
                        open_hours_serialized = raw_open_hours
                    else:
                        try:
                            open_hours_serialized = json.dumps(parsed_hours)
                        except (TypeError, ValueError):
                            open_hours_serialized = None
                else:
                    try:
                        open_hours_serialized = json.dumps(raw_open_hours)
                    except (TypeError, ValueError):
                        open_hours_serialized = None

                if canonical_available:
                    try:
                        canonical_name = await asyncio.wait_for(
                            canon.find_or_create_location(
                                ctx,
                                conn,
                                normalized_name,
                                description=normalized_description,
                                metadata=metadata,
                                location_type=normalized_type,
                                scope=location_scope,
                            ),
                            timeout=PRESET_LOCATION_CANON_TIMEOUT,
                        )
                        location_names.append(canonical_name)
                        if room_location_specs:
                            created_rooms, canonical_available, fallback_reason = await self._persist_room_level_locations(
                                ctx,
                                conn,
                                user_id,
                                conversation_id,
                                room_location_specs,
                                location_scope,
                                canonical_available,
                                fallback_reason,
                            )
                            location_names.extend(created_rooms)
                        continue
                    except asyncio.TimeoutError:
                        canonical_available = False
                        fallback_reason = fallback_reason or "timeout"
                    except Exception as exc:  # noqa: BLE001 - log and fall back
                        canonical_available = False
                        fallback_reason = fallback_reason or repr(exc)
                        logger.exception(
                            "preset_location_bootstrap_canon_failure",
                            extra={
                                "conversation_id": conversation_id,
                                "user_id": user_id,
                                "location_name": normalized_name,
                            },
                        )

                reason_to_log = fallback_reason or "lightweight_mode_active"
                logger.info(
                    "preset_location_bootstrap_lightweight_path",
                    extra={
                        "conversation_id": conversation_id,
                        "user_id": user_id,
                        "location_name": normalized_name,
                        "path": "lightweight",
                        "reason": reason_to_log,
                    },
                )

                meta_payload: Dict[str, Any] = {
                    "display_name": normalized_name,
                    "description": normalized_description,
                    "location_type": normalized_type,
                }
                meta_payload.update({k: v for k, v in metadata.items() if v is not None})
                meta_payload.setdefault("scope", location_scope)
                meta_payload.setdefault("is_fictional", location_scope == "fictional")

                if raw_open_hours is not None:
                    if isinstance(raw_open_hours, dict):
                        meta_payload["open_hours"] = raw_open_hours
                    elif open_hours_serialized:
                        try:
                            meta_payload["open_hours"] = json.loads(open_hours_serialized)
                        except json.JSONDecodeError:
                            meta_payload["open_hours"] = {"raw": open_hours_serialized}

                candidate = Candidate(
                    place=Place(
                        name=normalized_name,
                        level="venue",
                        meta=meta_payload,
                    )
                )

                location_obj = await get_or_create_location(
                    conn,
                    user_id=user_id,
                    conversation_id=conversation_id,
                    candidate=candidate,
                    scope=location_scope,
                )

                location_names.append(location_obj.location_name)

                if room_location_specs:
                    created_rooms, canonical_available, fallback_reason = await self._persist_room_level_locations(
                        ctx,
                        conn,
                        user_id,
                        conversation_id,
                        room_location_specs,
                        location_scope,
                        canonical_available,
                        fallback_reason,
                    )
                    location_names.extend(created_rooms)

        return location_names
    
    async def _create_preset_npcs(self, ctx: RunContextWrapper[GameContext], preset_data: Dict[str, Any]) -> List[int]:
        """Create NPCs directly from preset data without invoking heavy managers."""

        user_id = ctx.context["user_id"]
        conversation_id = ctx.context["conversation_id"]

        story_context = {
            "story_id": preset_data.get("id"),
            "story_name": preset_data.get("name"),
            "theme": preset_data.get("theme"),
        }

        npc_ids: List[int] = []

        async with get_db_connection_context() as conn:
            for npc_data in preset_data.get("required_npcs", []):
                if not isinstance(npc_data, dict):
                    logger.warning("Skipping preset NPC entry that is not a mapping: %s", npc_data)
                    continue

                try:
                    npc_id = await self._hydrate_preset_npc_records(
                        conn,
                        user_id,
                        conversation_id,
                        npc_data,
                        story_context,
                    )
                except Exception:
                    logger.exception(
                        "Error hydrating preset NPC %s", npc_data.get("name", "Unknown")
                    )
                    continue

                if npc_id is not None:
                    npc_ids.append(npc_id)

        logger.info("Created %s preset NPCs via fast hydration", len(npc_ids))
        return npc_ids

    async def _hydrate_preset_npc_records(
        self,
        conn,
        user_id: int,
        conversation_id: int,
        npc_data: Dict[str, Any],
        story_context: Dict[str, Any],
    ) -> Optional[int]:
        """Persist a preset NPC directly into the NPC tables."""

        npc_name = npc_data.get("name") or npc_data.get("npc_name")
        if not npc_name:
            logger.warning("Preset NPC missing name; skipping entry: %s", npc_data)
            return None

        stats_payload = npc_data.get("stats", {}) or {}
        normalized_memories = self._normalize_preset_memories(npc_data)
        relationships = self._normalize_preset_relationships(npc_data, user_id)

        if not relationships:
            relationships = [
                {
                    "label": "neutral",
                    "target_type": "player",
                    "target_id": user_id,
                    "strength": 0,
                }
            ]

        personality_traits = npc_data.get("traits") or []
        personality = npc_data.get("personality") or {}
        schedule = npc_data.get("schedule") or {}
        affiliations = npc_data.get("affiliations") or []

        archetypes_payload = self._build_preset_archetype_payload(npc_data)
        special_mechanics_payload = self._build_special_mechanics_payload(npc_data, story_context)

        memory_snapshot = None
        if normalized_memories:
            snapshot = [m.get("memory_text") for m in normalized_memories if m.get("memory_text")]
            memory_snapshot = json.dumps({"preset_memories": snapshot}) if snapshot else None

        insert_query = """
            INSERT INTO NPCStats (
                user_id, conversation_id, npc_name, sex, age, physical_description, role,
                introduced, current_location, dominance, cruelty, closeness, trust, respect,
                affection, intensity, personality_traits, likes, dislikes, hobbies,
                relationships, affiliations, schedule, archetypes, archetype_summary,
                archetype_extras_summary, memory, special_mechanics
            )
            VALUES (
                $1, $2, $3, $4, $5, $6, $7,
                $8, $9, $10, $11, $12, $13, $14,
                $15, $16, $17::jsonb, $18::jsonb, $19::jsonb, $20::jsonb,
                $21::jsonb, $22::jsonb, $23::jsonb, $24::jsonb, $25,
                $26, $27::jsonb, $28::jsonb
            )
            RETURNING npc_id
        """

        row = await conn.fetchrow(
            insert_query,
            user_id,
            conversation_id,
            npc_name,
            npc_data.get("sex"),
            self._coerce_int(npc_data.get("age")),
            self._coalesce_physical_description(npc_data),
            npc_data.get("role"),
            bool(npc_data.get("introduced", False)),
            npc_data.get("current_location") or self._pick_schedule_location(schedule),
            self._extract_numeric_stat(stats_payload, "dominance"),
            self._extract_numeric_stat(stats_payload, "cruelty"),
            self._extract_numeric_stat(stats_payload, "closeness"),
            self._extract_numeric_stat(stats_payload, "trust"),
            self._extract_numeric_stat(stats_payload, "respect"),
            self._extract_numeric_stat(stats_payload, "affection"),
            self._extract_numeric_stat(stats_payload, "intensity"),
            json.dumps(personality_traits) if personality_traits else None,
            json.dumps(personality.get("likes", [])) if personality.get("likes") else None,
            json.dumps(personality.get("dislikes", [])) if personality.get("dislikes") else None,
            json.dumps(personality.get("hobbies", [])) if personality.get("hobbies") else None,
            json.dumps(self._relationships_for_storage(relationships)),
            json.dumps(affiliations) if affiliations else None,
            json.dumps(schedule) if schedule else None,
            json.dumps(archetypes_payload) if archetypes_payload else None,
            npc_data.get("archetype_summary"),
            npc_data.get("archetype_extras_summary"),
            memory_snapshot,
            json.dumps(special_mechanics_payload) if special_mechanics_payload else None,
        )

        npc_id = None
        if row:
            if isinstance(row, dict):
                npc_id = row.get("npc_id")
            else:
                try:
                    npc_id = row["npc_id"]
                except (TypeError, KeyError):
                    try:
                        npc_id = row[0]
                    except (TypeError, IndexError):
                        npc_id = None

        if npc_id is None:
            logger.warning("Failed to obtain NPC id for preset NPC %s", npc_name)
            return None

        if normalized_memories:
            await self._store_preset_memories_fast(
                conn,
                user_id,
                conversation_id,
                npc_id,
                npc_data,
                normalized_memories,
            )

        await self._store_relationship_links_fast(
            conn,
            user_id,
            conversation_id,
            npc_id,
            relationships,
        )

        return npc_id

    def _relationships_for_storage(self, relationships: List[Dict[str, Any]]) -> List[Dict[str, Any]]:
        stored: List[Dict[str, Any]] = []
        for rel in relationships:
            entry = {
                "relationship_label": rel.get("label", "neutral"),
                "entity_type": rel.get("target_type", "player"),
                "entity_id": rel.get("target_id"),
            }

            if rel.get("strength") is not None:
                entry["strength"] = rel["strength"]
            if rel.get("notes"):
                entry["notes"] = rel["notes"]

            stored.append(entry)

        return stored

    async def _store_relationship_links_fast(
        self,
        conn,
        user_id: int,
        conversation_id: int,
        npc_id: int,
        relationships: List[Dict[str, Any]],
    ) -> None:
        for rel in relationships:
            target_id = rel.get("target_id")
            target_type = rel.get("target_type", "player")

            if target_id is None:
                continue

            canonical_key = self._canonical_social_link_key(
                "npc",
                npc_id,
                target_type,
                target_id,
            )

            await conn.execute(
                """
                INSERT INTO SocialLinks (
                    user_id, conversation_id, entity1_type, entity1_id, entity2_type, entity2_id,
                    link_type, link_level, link_history, dynamics, relationship_stage, canonical_key, contexts
                )
                VALUES (
                    $1, $2, $3, $4, $5, $6,
                    $7, $8, $9::jsonb, $10::jsonb, $11, $12, $13::jsonb
                )
                ON CONFLICT (user_id, conversation_id, entity1_type, entity1_id, entity2_type, entity2_id)
                DO UPDATE SET
                    link_type = EXCLUDED.link_type,
                    link_level = EXCLUDED.link_level,
                    link_history = EXCLUDED.link_history,
                    dynamics = EXCLUDED.dynamics,
                    relationship_stage = EXCLUDED.relationship_stage,
                    canonical_key = EXCLUDED.canonical_key,
                    contexts = EXCLUDED.contexts
                """,
                user_id,
                conversation_id,
                "npc",
                npc_id,
                target_type,
                target_id,
                rel.get("label", "neutral"),
                rel.get("strength", 0),
                json.dumps(rel.get("history", [])) if rel.get("history") is not None else json.dumps([]),
                json.dumps(rel.get("dynamics", {})) if rel.get("dynamics") is not None else json.dumps({}),
                rel.get("relationship_stage"),
                canonical_key,
                json.dumps(rel.get("contexts", {})) if rel.get("contexts") is not None else json.dumps({}),
            )

    def _canonical_social_link_key(
        self,
        entity1_type: str,
        entity1_id: int,
        entity2_type: str,
        entity2_id: int,
    ) -> str:
        left = (entity1_type, entity1_id)
        right = (entity2_type, entity2_id)

        if left <= right:
            return f"{entity1_type}_{entity1_id}_{entity2_type}_{entity2_id}"
        return f"{entity2_type}_{entity2_id}_{entity1_type}_{entity1_id}"

    async def _store_preset_memories_fast(
        self,
        conn,
        user_id: int,
        conversation_id: int,
        npc_id: int,
        npc_data: Dict[str, Any],
        memories: List[Dict[str, Any]],
    ) -> None:
        preset_id = npc_data.get("id")

        for memory in memories:
            text = memory.get("memory_text")
            if not text:
                continue

            tags = memory.get("tags") or []
            associated_entities = memory.get("associated_entities") or {}

            await conn.execute(
                """
                INSERT INTO NPCMemories (
                    npc_id, memory_text, tags, emotional_intensity, memory_type,
                    significance, status, associated_entities
                )
                VALUES ($1, $2, $3::jsonb, $4, $5, $6, $7, $8::jsonb)
                """,
                npc_id,
                text,
                json.dumps(tags),
                memory.get("emotional_intensity", 0),
                memory.get("memory_type", "observation"),
                memory.get("significance", 3),
                memory.get("status", "active"),
                json.dumps(associated_entities),
            )

            await conn.execute(
                """
                INSERT INTO unified_memories (
                    entity_type, entity_id, user_id, conversation_id, memory_text,
                    memory_type, significance, emotional_intensity, tags, metadata, status
                )
                VALUES (
                    'npc', $1, $2, $3, $4,
                    $5, $6, $7, $8::jsonb, $9::jsonb, $10
                )
                """,
                npc_id,
                user_id,
                conversation_id,
                text,
                memory.get("memory_type", "observation"),
                memory.get("significance", 3),
                memory.get("emotional_intensity", 0),
                json.dumps(tags),
                json.dumps({"preset": True, "preset_id": preset_id} if preset_id else {"preset": True}),
                memory.get("status", "active"),
            )

    def _normalize_preset_memories(self, npc_data: Dict[str, Any]) -> List[Dict[str, Any]]:
        memories = npc_data.get("memories")
        normalized: List[Dict[str, Any]] = []

        def _append(entry: Any) -> None:
            if not entry:
                return
            if isinstance(entry, str):
                normalized.append({"memory_text": entry})
                return
            if isinstance(entry, dict):
                text = entry.get("memory_text") or entry.get("text")
                if not text:
                    return
                normalized.append(
                    {
                        "memory_text": text,
                        "tags": entry.get("tags", []),
                        "emotional_intensity": entry.get("emotional_intensity", entry.get("intensity", 0)),
                        "memory_type": entry.get("memory_type", entry.get("type", "observation")),
                        "significance": entry.get("significance", entry.get("importance", 3)),
                        "status": entry.get("status", "active"),
                        "associated_entities": entry.get("associated_entities") or entry.get("entities") or {},
                    }
                )

        if isinstance(memories, list):
            for item in memories:
                _append(item)
        elif isinstance(memories, dict):
            for value in memories.values():
                if isinstance(value, list):
                    for item in value:
                        _append(item)
                else:
                    _append(value)
        else:
            _append(memories)

        return normalized

    def _normalize_preset_relationships(
        self, npc_data: Dict[str, Any], user_id: int
    ) -> List[Dict[str, Any]]:
        relationships = npc_data.get("relationships") or []
        normalized: List[Dict[str, Any]] = []

        for rel in relationships:
            if isinstance(rel, str):
                normalized.append(
                    {
                        "label": rel,
                        "target_type": "player",
                        "target_id": user_id,
                        "strength": 0,
                    }
                )
                continue

            if not isinstance(rel, dict):
                continue

            target_type = rel.get("target_type", "player")
            target_id = rel.get("target_id")
            if target_type == "player" and target_id is None:
                target_id = user_id

            normalized.append(
                {
                    "label": rel.get("type") or rel.get("relationship_label") or "neutral",
                    "target_type": target_type,
                    "target_id": target_id,
                    "strength": rel.get("strength"),
                    "history": rel.get("history"),
                    "dynamics": rel.get("dynamics"),
                    "relationship_stage": rel.get("relationship_stage"),
                    "contexts": rel.get("contexts"),
                    "notes": rel.get("notes"),
                }
            )

        return normalized

    def _extract_numeric_stat(self, stats: Dict[str, Any], key: str) -> Optional[int]:
        value = stats.get(key)
        if value is None:
            return None
        try:
            int_value = int(value)
        except (TypeError, ValueError):
            return None

        return max(-100, min(100, int_value))

    def _coerce_int(self, value: Any) -> Optional[int]:
        if value is None:
            return None
        try:
            return int(value)
        except (TypeError, ValueError):
            return None

    def _coalesce_physical_description(self, npc_data: Dict[str, Any]) -> Optional[str]:
        description = npc_data.get("physical_description")
        if not description:
            return None

        if isinstance(description, str):
            return description

        if isinstance(description, dict):
            parts = [str(v) for v in description.values() if v]
            return " \n".join(parts) if parts else None

        return str(description)

    def _pick_schedule_location(self, schedule: Dict[str, Any]) -> Optional[str]:
        if not isinstance(schedule, dict):
            return None

        for day in schedule.values():
            if isinstance(day, dict):
                for location in day.values():
                    if isinstance(location, str) and location:
                        return location
        return None

    def _build_preset_archetype_payload(self, npc_data: Dict[str, Any]) -> Optional[Dict[str, Any]]:
        names: List[str] = []
        if npc_data.get("archetype"):
            names.append(npc_data["archetype"])

        extra_names = npc_data.get("archetypes")
        if isinstance(extra_names, list):
            names.extend([n for n in extra_names if isinstance(n, str)])

        if not names:
            return None

        payload: Dict[str, Any] = {
            "archetype_names": names,
            "traits": npc_data.get("traits", []),
            "source": "preset_story",
        }

        details = npc_data.get("archetype_details") or npc_data.get("archetype_extras")
        if details:
            payload["details"] = details

        return payload

    def _build_special_mechanics_payload(
        self,
        npc_data: Dict[str, Any],
        story_context: Dict[str, Any],
    ) -> Optional[Dict[str, Any]]:
        mechanics = npc_data.get("special_mechanics")
        if not mechanics:
            return {
                "preset_id": npc_data.get("id"),
                "story": story_context,
            }

        return {
            "preset_id": npc_data.get("id"),
            "story": story_context,
            "mechanics": mechanics,
        }
        
    
    async def _create_preset_opening(self, ctx: RunContextWrapper[GameContext], preset_data: Dict[str, Any]) -> str:
        """Create dynamic opening narrative for preset story"""
        
        # Extract user_id and conversation_id from context
        user_id = ctx.context["user_id"]
        conversation_id = ctx.context["conversation_id"]
        
        # For The Moth and Flame / Queen of Thorns
        if preset_data['id'] in ['the_moth_and_flame', 'queen_of_thorns']:
            try:
                # Try to import GPTService and related classes
                from story_templates.moth.story_initializer import GPTService
                from pydantic import BaseModel
                
                # Define a simple model for the atmosphere response
                class AtmosphereData(BaseModel):
                    introduction: str
                
                service = GPTService()
                
                # Get current time/season for atmosphere
                current_time = datetime.now()
                hour = current_time.hour
                time_period = "midnight" if 0 <= hour < 4 else "late evening" if 20 <= hour else "dusk"
                
                # Determine moon phase for gothic atmosphere
                moon_phases = ["new moon", "waxing crescent", "first quarter", "waxing gibbous", 
                              "full moon", "waning gibbous", "last quarter", "waning crescent"]
                current_moon = moon_phases[current_time.day % 8]
                
                system_prompt = """You are Nyx, the omniscient narrator of dark stories. Your voice is:
    - Sultry and seductive, dripping with dark honey
    - Ominous and threatening, like silk hiding razor wire  
    - Intimate and knowing, as if you've been watching the player forever
    - Poetic and metaphorical, using imagery of moths, flames, thorns, and transformation
    
    You're introducing a player named Chase to the world of the Queen of Thorns - a story of:
    - A mysterious dominatrix who rules San Francisco's underground
    - The shadow network that transforms predators and saves victims
    - Masks that hide broken souls
    - Power dynamics that blur consent and control
    - The inability to speak three simple words: "I love you"
    
    Reference these gothic poems' imagery:
    - Moths drawn helplessly to flames
    - Porcelain masks hiding rough geographies of breaks
    - Roses with thorns that draw blood
    - Binary stars locked in gravitational pull
    - The taste of burning stars on tongues
    
    NEVER reveal the Queen's true identity or that she leads the network.
    Make the player feel like prey that thinks it's the predator."""
    
                user_prompt = f"""Create an immersive opening for Chase entering this world.
    Setting: San Francisco, {time_period}, {current_moon}
    Starting location: Outside the Velvet Sanctum in SoMa
    Atmosphere: Fog rolling in from the bay, neon bleeding into shadows
    
    Include:
    1. Direct address to Chase as "you" - make it personal and invasive
    2. Sensory details that feel like caresses and threats
    3. Hint at the Queen without naming her - "she who holds court below"
    4. Foreshadow the network - "roses grow in unexpected places"
    5. Reference transformation - "predators learning to kneel"
    6. End with an invitation that feels like a trap closing
    
    Write 3-4 atmospheric paragraphs that make Chase feel they're already caught in a web.
    Make it sultry, ominous, and unforgettable.
    
    Return your response as JSON with an "introduction" field containing the narrative text."""
    
                try:
                    # Use the service to generate the opening
                    result = await service.call_with_validation(
                        model="gpt-5-nano",  # Use a default model
                        system_prompt=system_prompt,
                        user_prompt=user_prompt,
                        response_model=AtmosphereData
                    )
                    
                    opening = result.introduction
                    
                    # Add a personalized touch based on current state
                    if current_moon == "full moon":
                        opening += "\n\nTonight, the full moon watches. Even the Queen's mask cannot hide what hunger becomes under such light."
                    elif current_moon == "new moon":  
                        opening += "\n\nTonight, the new moon offers perfect darkness. In the absence of light, all masks become meaningless."
                    
                    # Store as the opening message
                    async with get_db_connection_context() as conn:
                        await conn.execute("""
                            INSERT INTO messages (conversation_id, sender, content, created_at)
                            VALUES ($1, 'Nyx', $2, NOW())
                        """, conversation_id, opening)  # Use conversation_id from context
                    
                    return opening
                    
                except Exception as e:
                    logger.error(f"Error calling GPTService: {e}")
                    # Fall through to static version
                    
            except ImportError as e:
                logger.warning(f"GPTService or dependencies not available: {e}")
                # Fall through to static version
            except Exception as e:
                logger.error(f"Error generating dynamic opening: {e}")
                # Fall through to static version
        
        # Enhanced static fallback that's still better than the current one
        fallback_openings = [
            """The city breathes differently after midnight, Chase. I should know—I've been watching you navigate these streets, thinking you understand the shadows. But you don't. Not yet.
    
    Below your feet, in a place where neon bleeds into darkness and desire takes corporeal form, she waits. They call her space the Velvet Sanctum, though 'sanctuary' is perhaps too kind a word for what happens there. She holds court—beautiful, terrible, offering transcendence through submission to those brave enough to kneel.
    
    You think you're here by choice, following whispers of a Queen who cannot speak love but makes grown CEOs weep with need. You think you're the moth, conscious of the flame. But darling, in my story, sometimes the flame hunts the moth. Sometimes the rose grows thorns specifically for your blood.
    
    The door below doesn't have a sign. It doesn't need one. It's already opening for you—it always was. After all, I've been preparing you for this moment far longer than you realize. Welcome to your beautiful destruction.""",
    
            """Listen closely, Chase. That sound beneath the city's pulse? That's power changing hands in rooms you're about to enter. That taste in the air, like copper and roses? That's what transformation smells like when it's still fresh.
    
    She's down there now, perhaps adjusting a porcelain mask that hides everything and nothing, perhaps tracing names in red ink—those who disappointed, those who fled, those who learned to worship properly. Which list will you join? The choice was never really yours.
    
    They say the network has eyes everywhere, that roses grow in the strangest places, that predators come here to be devoured and reborn. They're right about all of it, and yet they know nothing. The real truth is written in the space between heartbeats, in the moment when submission becomes salvation.
    
    The Velvet Sanctum's door is unmarked, but you'll find it. Moths always find their flames. And when you descend those stairs, when you first glimpse her throne, remember: I brought you here. I've been guiding you all along. Now dance for me, pretty moth. Dance until your wings catch fire.""",
    
            """Oh, Chase. Sweet, oblivious Chase. You stand at the threshold thinking you're about to enter a BDSM club, maybe meet a mysterious dominatrix, perhaps explore some dark desires. If only it were that simple.
    
    What waits below is so much more. She—and I won't tell you her name, you'll hear it gasped in reverence soon enough—is architect of agonies and ecstasies you can't imagine. Behind her masks (and she has so many) lies a woman who saves the broken by breaking the proud. The network she tends grows through the city like morning glory through a corpse.
    
    You'll think you see her vulnerability. You'll think those moments when her mask slips are real. Some of them are. Some of them aren't. The tragedy is you'll never know which, and the not knowing will consume you like flame consumes paper—slowly, inevitably, completely.
    
    But here's my gift to you, my newest plaything: you're already hers. You became hers the moment you heard her name. Now all that remains is the delicious descent. The door is opening. Can you hear it? That's the sound of your old life ending. Welcome to the garden where every rose draws blood."""
        ]
        
        import random
        selected = random.choice(fallback_openings)
        
        # For other stories, keep simple
        if preset_data['id'] not in ['the_moth_and_flame', 'queen_of_thorns']:
            return f"Welcome to {preset_data['name']}. {preset_data['synopsis']}\n\nYour story begins..."
        
        return selected
    
    @with_governance(
        agent_type=AgentType.UNIVERSAL_UPDATER,
        action_type="finalize_game_setup",
        action_description="Finalized game setup including lore, conflict, currency and image"
    )
    async def finalize_game_setup(self, ctx: RunContextWrapper[GameContext], params: FinalizeGameSetupParams) -> FinalizeResult:
        """Finalize game setup - wait for ALL operations to complete."""
        user_id = ctx.context["user_id"]
        conversation_id = ctx.context["conversation_id"]
        
        logging.info(f"[FINALIZE START] Beginning finalization for conv={conversation_id}")
        
        from lore.core import canon
        canon_ctx = _build_run_context_wrapper(user_id, conversation_id)
        
        # Run independent operations concurrently
        logging.info(f"[FINALIZE] Starting concurrent generation tasks")
        
        async def generate_lore():
            """Generate lore synchronously."""
            try:
                logging.info(f"Starting lore generation for conv={conversation_id}")
                from lore.core.lore_system import LoreSystem
                
                # Get environment description
                async with get_db_connection_context() as conn:
                    row = await conn.fetchrow("""
                        SELECT value FROM CurrentRoleplay
                        WHERE user_id=$1 AND conversation_id=$2 AND key='EnvironmentDesc'
                    """, user_id, conversation_id)
                    environment_desc = row["value"] if row else "A mysterious world"
                    
                    npc_rows = await conn.fetch("""
                        SELECT npc_id FROM NPCStats
                        WHERE user_id=$1 AND conversation_id=$2
                    """, user_id, conversation_id)
                    npc_ids = [r["npc_id"] for r in npc_rows]
                
                lore_system = await LoreSystem.get_instance(user_id, conversation_id)
                lore_ctx = RunContextWrapper(context={"user_id": user_id, "conversation_id": conversation_id})
                lore_ctx.user_id = user_id
                lore_ctx.conversation_id = conversation_id
                
                lore_result = await lore_system.generate_complete_lore(lore_ctx, environment_desc)
                
                # Integrate with NPCs if any exist
                if npc_ids:
                    logging.info(f"Integrating lore with {len(npc_ids)} NPCs")
                    for npc_id in npc_ids:
                        npc_ctx = RunContextWrapper(context={
                            "user_id": user_id, 
                            "conversation_id": conversation_id,
                            "npc_id": npc_id
                        })
                        npc_ctx.user_id = user_id
                        npc_ctx.conversation_id = conversation_id
                        npc_ctx.npc_id = npc_id
                        
                        await lore_system.initialize_npc_lore_knowledge(
                            npc_ctx, npc_id, 
                            cultural_background="common",
                            faction_affiliations=[]
                        )
                
                factions = len(lore_result.get("factions", []))
                cultural = len(lore_result.get("cultural_elements", []))
                locations = len(lore_result.get("locations", []))
                summary = f"Generated {factions} factions, {cultural} cultural elements, and {locations} locations"
                
                # Store in database
                async with get_db_connection_context() as conn:
                    await conn.execute("""
                        INSERT INTO CurrentRoleplay (user_id, conversation_id, key, value)
                        VALUES ($1, $2, 'LoreSummary', $3)
                        ON CONFLICT (user_id, conversation_id, key)
                        DO UPDATE SET value = EXCLUDED.value
                    """, user_id, conversation_id, summary)
                
                logging.info(f"Lore generation complete: {summary}")
                return summary
                
            except Exception as e:
                logging.error(f"Lore generation failed: {e}", exc_info=True)
                return f"Lore generation failed: {str(e)}"
        
        async def generate_conflict():
            """Generate initial conflict synchronously."""
            try:
                logging.info(f"Starting conflict generation for conv={conversation_id}")
                
                # Check if we have enough NPCs
                async with get_db_connection_context() as conn:
                    npc_count = await conn.fetchval("""
                        SELECT COUNT(*) FROM NPCStats
                        WHERE user_id=$1 AND conversation_id=$2
                    """, user_id, conversation_id)
                
                if npc_count < 3:
                    summary = "No initial conflict - insufficient NPCs"
                    async with get_db_connection_context() as conn:
                        await conn.execute("""
                            INSERT INTO CurrentRoleplay (user_id, conversation_id, key, value)
                            VALUES ($1, $2, 'InitialConflictSummary', $3)
                            ON CONFLICT (user_id, conversation_id, key)
                            DO UPDATE SET value = EXCLUDED.value
                        """, user_id, conversation_id, summary)
                    logging.info(summary)
                    return summary
                
                from logic.conflict_system.conflict_integration import ConflictSystemIntegration
                
                conflict_ctx = RunContextWrapper(context={
                    "user_id": user_id,
                    "conversation_id": conversation_id
                })
                conflict_ctx.user_id = user_id
                conflict_ctx.conversation_id = conversation_id
                
                conflict_integration = await ConflictSystemIntegration.get_instance(user_id, conversation_id)
                await conflict_integration.initialize()
                
                initial_conflict = await conflict_integration.generate_conflict(
                    conflict_ctx,
                    {
                        "conflict_type": "major",
                        "intensity": "medium",
                        "player_involvement": "indirect"
                    }
                )
                
                # Extract conflict name
                summary = "Unnamed Conflict"
                if initial_conflict and initial_conflict.get("success"):
                    raw_result = initial_conflict.get("raw_result", {})
                    if isinstance(raw_result, dict):
                        conflict_name = raw_result.get("conflict_name")
                        if conflict_name:
                            summary = conflict_name
                
                # Store in database
                async with get_db_connection_context() as conn:
                    await conn.execute("""
                        INSERT INTO CurrentRoleplay (user_id, conversation_id, key, value)
                        VALUES ($1, $2, 'InitialConflictSummary', $3)
                        ON CONFLICT (user_id, conversation_id, key)
                        DO UPDATE SET value = EXCLUDED.value
                    """, user_id, conversation_id, summary)
                
                logging.info(f"Conflict generation complete: {summary}")
                return summary
                
            except Exception as e:
                logging.error(f"Conflict generation failed: {e}", exc_info=True)
                return f"No initial conflict - {str(e)}"
        
        async def generate_currency():
            """Generate currency system synchronously."""
            try:
                logging.info(f"Starting currency generation for conv={conversation_id}")
                from logic.currency_generator import CurrencyGenerator
                
                currency_gen = CurrencyGenerator(user_id, conversation_id)
                currency_system = await currency_gen.get_currency_system()
                
                # Create currency canonically
                async with get_db_connection_context() as conn:
                    await canon.find_or_create_currency_system(
                        canon_ctx, conn,
                        currency_name=currency_system['currency_name'],
                        currency_plural=currency_system['currency_plural'],
                        minor_currency_name=currency_system.get('minor_currency_name'),
                        minor_currency_plural=currency_system.get('minor_currency_plural'),
                        exchange_rate=currency_system.get('exchange_rate', 100),
                        currency_symbol=currency_system.get('currency_symbol', '$'),
                        description=currency_system.get('description', ''),
                        setting_context=currency_system.get('setting_context', '')
                    )
                
                currency_name = f"{currency_system['currency_name']} / {currency_system['currency_plural']}"
                logging.info(f"Currency generation complete: {currency_name}")
                return currency_name
                
            except Exception as e:
                logging.error(f"Currency generation failed: {e}")
                return "Standard currency"
        
        async def generate_image():
            """Generate welcome image synchronously."""
            try:
                if not self._image_gen_available():
                    logging.info("Image generation not available")
                    return None
                
                logging.info(f"Starting image generation for conv={conversation_id}")
                
                scene_data = {
                    "scene_data": {
                        "npc_names": [],
                        "setting": await self._get_setting_name(ctx),
                        "actions": ["introduction", "welcome"],
                        "mood": "atmospheric",
                        "expressions": {},
                        "npc_positions": {},
                        "visibility_triggers": {
                            "character_introduction": True,
                            "significant_location": True,
                            "emotional_intensity": 50,
                            "intimacy_level": 20,
                            "appearance_change": False
                        }
                    },
                    "image_generation": {
                        "generate": True,
                        "priority": "high",
                        "focus": "setting",
                        "framing": "wide_shot",
                        "reason": "Initial scene visualization"
                    }
                }
                
                image_result = await asyncio.wait_for(
                    generate_roleplay_image_from_gpt(scene_data, user_id, conversation_id),
                    timeout=10.0
                )
                
                if image_result and "image_urls" in image_result and image_result["image_urls"]:
                    welcome_image_url = image_result["image_urls"][0]
                    
                    # Store canonically
                    async with get_db_connection_context() as conn:
                        await canon.update_current_roleplay(
                            canon_ctx, conn, 'WelcomeImageUrl', welcome_image_url
                        )
                    
                    logging.info("Image generation complete")
                    return welcome_image_url
                
                return None
                
            except asyncio.TimeoutError:
                logging.warning("Image generation timed out after 10s")
                return None
            except Exception as e:
                logging.warning(f"Image generation failed: {e}")
                return None
        
        # Run all generation tasks concurrently
        lore_summary, conflict_name, currency_name, welcome_image_url = await asyncio.gather(
            generate_lore(),
            generate_conflict(),
            generate_currency(),
            generate_image(),
            return_exceptions=False  # Let errors propagate but don't stop other tasks
        )
        
        player_context_ready = False
        needs_refresh = False
        try:
            async with get_db_connection_context() as conn:
                location_row = await conn.fetchrow(
                    """
                    SELECT value FROM CurrentRoleplay
                    WHERE user_id=$1 AND conversation_id=$2 AND key=$3
                    LIMIT 1
                    """,
                    user_id,
                    conversation_id,
                    "CurrentLocation",
                )
                time_row = await conn.fetchrow(
                    """
                    SELECT value FROM CurrentRoleplay
                    WHERE user_id=$1 AND conversation_id=$2 AND key=$3
                    LIMIT 1
                    """,
                    user_id,
                    conversation_id,
                    "CurrentTime",
                )
                location_value = (
                    dict(location_row).get("value") if location_row else None
                )
                time_value = dict(time_row).get("value") if time_row else None
                player_context_ready = bool(location_value) and bool(time_value)

                placeholder_tokens = {"home", "unknown", "the commons"}
                normalized_location = (
                    str(location_value).strip().lower() if location_value else ""
                )

                if player_context_ready and normalized_location in placeholder_tokens:
                    location_rows = await conn.fetch(
                        """
                        SELECT location_name FROM Locations
                        WHERE user_id=$1 AND conversation_id=$2
                        LIMIT 25
                        """,
                        user_id,
                        conversation_id,
                    )
                    location_names = []
                    for row in location_rows:
                        if not row:
                            continue
                        row_dict = dict(row)
                        location_name = row_dict.get("location_name")
                        if location_name:
                            location_names.append(location_name)

                    schedule_row = await conn.fetchrow(
                        """
                        SELECT value FROM CurrentRoleplay
                        WHERE user_id=$1 AND conversation_id=$2 AND key='ChaseSchedule'
                        LIMIT 1
                        """,
                        user_id,
                        conversation_id,
                    )

                    chase_schedule: Dict[str, Dict[str, Any]] = {}
                    schedule_value = None
                    if schedule_row:
                        schedule_value = dict(schedule_row).get("value")
                    if schedule_value:
                        if isinstance(schedule_value, dict):
                            chase_schedule = schedule_value
                        else:
                            try:
                                chase_schedule = json.loads(schedule_value)
                            except json.JSONDecodeError:
                                logging.warning(
                                    "[FINALIZE] Failed to decode ChaseSchedule while checking context",
                                    exc_info=True,
                                )

                    if location_names or _find_schedule_location_match(chase_schedule, location_names):
                        needs_refresh = True
        except Exception as check_err:
            logging.warning(
                f"[FINALIZE] Failed to confirm existing player context: {check_err}",
                exc_info=True,
            )

        if player_context_ready and not needs_refresh:
            logging.info(
                f"[FINALIZE] Player context already initialized for conv={conversation_id}; skipping"
            )
        else:
            if player_context_ready and needs_refresh:
                logging.info(
                    f"[FINALIZE] Refreshing placeholder player context for conv={conversation_id}"
                )
            else:
                logging.info(
                    f"[FINALIZE] Starting player context initialization for conv={conversation_id}"
                )
            try:
                await asyncio.wait_for(
                    self._initialize_player_context(canon_ctx, user_id, conversation_id),
                    timeout=30.0
                )
                logging.info(
                    f"[FINALIZE] Player context initialized for conv={conversation_id}"
                )
            except asyncio.TimeoutError:
                logging.error(
                    f"[FINALIZE] Player context initialization timed out after 30s"
                )
            except Exception as e:
                logging.error(
                    f"[FINALIZE] Player context initialization failed: {e}",
                    exc_info=True,
                )

        logging.info(f"[FINALIZE COMPLETE] All operations complete for conv={conversation_id}")
        
        return FinalizeResult(
            status="finalized",
            welcome_image_url=welcome_image_url,
            lore_summary=lore_summary,
            initial_conflict=conflict_name,
            currency_system=currency_name
        )
        
    async def _get_setting_name(self, ctx: RunContextWrapper[GameContext]) -> str:
        """Helper method to get the setting name from the database"""
        user_id = ctx.context["user_id"]
        conversation_id = ctx.context["conversation_id"]

        async with get_db_connection_context() as conn:
            row = await conn.fetchrow("""
                SELECT value FROM CurrentRoleplay
                WHERE user_id=$1 AND conversation_id=$2 AND key='CurrentSetting'
                LIMIT 1
            """, user_id, conversation_id)

            return row["value"] if row else "Unknown Setting"

    async def _initialize_player_context(
        self,
        ctx_wrap: RunContextWrapper["GameContext"],
        user_id: int,
        conversation_id: int,
    ) -> None:
        """Seed the player's starting location and time snapshot."""

        logging.info(f"[PLAYER_CTX] Starting initialization for conv={conversation_id}")

        cache_key = (user_id, conversation_id)

        phase = TIME_PHASES[0]

        placeholder_tokens = {"home", "unknown", "the commons"}

        try:
            async with get_db_connection_context() as conn:
                existing_location = await conn.fetchval(
                    """
                    SELECT value FROM CurrentRoleplay
                    WHERE user_id=$1 AND conversation_id=$2 AND key='CurrentLocation'
                    LIMIT 1
                    """,
                    user_id,
                    conversation_id,
                )
                existing_time = await conn.fetchval(
                    """
                    SELECT value FROM CurrentRoleplay
                    WHERE user_id=$1 AND conversation_id=$2 AND key='CurrentTime'
                    LIMIT 1
                    """,
                    user_id,
                    conversation_id,
                )
        except Exception as existing_err:  # noqa: BLE001 - context readiness is best-effort
            logging.debug(
                f"[PLAYER_CTX] Unable to confirm existing snapshot, continuing bootstrap: {existing_err}",
                exc_info=True,
            )
            existing_location = None
            existing_time = None
        else:
            normalized_existing = (
                str(existing_location).strip().lower() if existing_location else ""
            )
        location_ready = bool(existing_location) and normalized_existing not in placeholder_tokens
        time_ready = bool(existing_time)

        if location_ready and time_ready:
            self._initialized_player_contexts.add(cache_key)
            logging.info(
                f"[PLAYER_CTX] Snapshot already present for conv={conversation_id}; skipping reinitialization"
            )
            return

        if cache_key in self._initialized_player_contexts and not location_ready:
            logging.info(
                f"[PLAYER_CTX] Cached initialization state allows skip for conv={conversation_id}"
            )
            return

        skip_location_write = location_ready

        chase_schedule: Dict[str, Dict[str, str]] = {}
        location_names: List[str] = []
        max_attempts = 5
        min_real_locations = 1
        base_backoff = 0.25

        for attempt in range(1, max_attempts + 1):
            try:
                logging.info(
                    f"[PLAYER_CTX] Fetching locations and schedule (attempt {attempt}/{max_attempts})"
                )
                async with get_db_connection_context() as conn:
                    fetch_start = perf_counter()
                    location_rows = await conn.fetch(
                        """
                        SELECT location_name FROM Locations
                        WHERE user_id=$1 AND conversation_id=$2
                        LIMIT 25
                        """,
                        user_id,
                        conversation_id,
                    )
                    logging.info(
                        "[PLAYER_CTX] Locations fetch completed in %.2fs",
                        perf_counter() - fetch_start,
                    )

                    location_names = []
                    for row in location_rows:
                        if not row:
                            continue
                        row_dict = dict(row)
                        location_name = row_dict.get("location_name")
                        if (
                            location_name
                            and str(location_name).strip()
                            and str(location_name).strip().lower() not in placeholder_tokens
                        ):
                            location_names.append(location_name)

                    schedule_row = await conn.fetchrow(
                        """
                        SELECT value FROM CurrentRoleplay
                        WHERE user_id=$1 AND conversation_id=$2 AND key='ChaseSchedule'
                        LIMIT 1
                        """,
                        user_id,
                        conversation_id,
                    )

                    if schedule_row:
                        schedule_value = dict(schedule_row).get("value")
                        if schedule_value:
                            try:
                                chase_schedule = json.loads(schedule_value)
                            except json.JSONDecodeError as json_err:
                                logging.error(
                                    f"[PLAYER_CTX] Failed to decode ChaseSchedule: {json_err}",
                                    exc_info=True,
                                )

            except asyncio.TimeoutError:
                logging.error(f"[PLAYER_CTX] Location/schedule fetch timed out")
            except Exception as e:
                logging.error(
                    f"[PLAYER_CTX] Failed loading locations/schedule: {e}", exc_info=True
                )

            if len(location_names) >= min_real_locations:
                break

            if attempt < max_attempts:
                delay = base_backoff * attempt
                logging.info(
                    f"[PLAYER_CTX] Waiting {delay:.2f}s before re-fetching locations"
                )
                await asyncio.sleep(delay)

        if not location_names:
            logging.warning(
                "[PLAYER_CTX] Proceeding without persisted locations; using fallback options"
            )

        try:
            logging.info(f"[PLAYER_CTX] Loading calendar data")
            calendar_start = perf_counter()
            calendar_names = await load_calendar_names(user_id, conversation_id)
            logging.info(
                "[PLAYER_CTX] Calendar load completed in %.2fs",
                perf_counter() - calendar_start,
            )
        except Exception as e:
            logging.error(f"[PLAYER_CTX] Calendar load failed: {e}", exc_info=True)
            calendar_names = {}

        months = calendar_names.get("months") or ["Month"]
        days = calendar_names.get("days") or list(chase_schedule.keys()) or ["Day"]

        month_idx = 1
        month_name = months[0] if months else "Month"
        day_num = 1
        day_name = days[0] if days else "Day"
        weekday_index = 0

        schedule_day_key: Optional[str] = None
        if chase_schedule:
            lower_day_name = day_name.lower()
            for key in chase_schedule:
                if key.lower() == lower_day_name:
                    schedule_day_key = key
                    break
            if schedule_day_key is None:
                day_keys = list(chase_schedule.keys())
                schedule_day_key = day_keys[weekday_index % len(day_keys)]

        day_name_for_time = schedule_day_key or day_name

        selected_entry: Optional[str] = None
        if schedule_day_key:
            day_schedule = chase_schedule.get(schedule_day_key, {})
            if isinstance(day_schedule, dict):
                selected_entry = day_schedule.get(phase)
                if selected_entry is None:
                    for phase_key, entry in day_schedule.items():
                        if phase_key.lower() == phase.lower():
                            selected_entry = entry
                            break

        target_location: str
        matched_location: Optional[str] = None
        if isinstance(selected_entry, str):
            entry_lower = selected_entry.lower()
            matched_location = next(
                (
                    name
                    for name in location_names
                    if name and name.lower() in entry_lower
                ),
                None,
            )
            if matched_location is None:
                if "the commons" in entry_lower:
                    matched_location = "the commons"
                elif "home" in entry_lower:
                    matched_location = "home"

        if matched_location is None and phase == "Night":
            matched_location = None

        if matched_location is None or str(matched_location).strip().lower() in placeholder_tokens:
            fallback_match = _find_schedule_location_match(chase_schedule, location_names)
            if fallback_match:
                fallback_day, fallback_phase, fallback_location = fallback_match
                matched_location = fallback_location
                day_name_for_time = fallback_day
                phase = fallback_phase

        if skip_location_write and existing_location:
            matched_location = existing_location

        if matched_location is None and location_names:
            matched_location = location_names[0]

        if matched_location is None:
            fallback_locations = (
                FALLBACK_ENVIRONMENT_PAYLOAD.get("locations")
                or _build_fallback_environment_payload().get("locations")
                or []
            )
            if fallback_locations:
                matched_location = fallback_locations[0].get("location_name", "Unknown")
            else:
                matched_location = "Unknown"

        target_location = matched_location

        logging.info(
            f"[PLAYER_CTX] Derived phase={phase}, day={day_name_for_time}, location={target_location}"
        )

        if not skip_location_write:
            try:
                async with get_db_connection_context() as conn:
                    update_start = perf_counter()
                    await canon.update_current_roleplay(
                        ctx_wrap, conn, "CurrentLocation", target_location
                    )
                    logging.info(
                        "[PLAYER_CTX] CurrentLocation update completed in %.2fs",
                        perf_counter() - update_start,
                    )
            except asyncio.TimeoutError:
                logging.error(f"[PLAYER_CTX] Location setup timed out")
            except Exception as e:
                logging.error(f"[PLAYER_CTX] Location setup failed: {e}", exc_info=True)
        else:
            logging.info(
                f"[PLAYER_CTX] Preserving existing CurrentLocation for conv={conversation_id}"
            )

        year = 1

        logging.info(
            f"[PLAYER_CTX] Setting time to Y{year} {month_name} {day_name_for_time} {phase}"
        )

        try:
            time_start = perf_counter()
            await set_current_time(user_id, conversation_id, year, month_idx, day_num, phase)
            logging.info(
                "[PLAYER_CTX] set_current_time completed in %.2fs",
                perf_counter() - time_start,
            )
        except asyncio.TimeoutError:
            logging.error(f"[PLAYER_CTX] Time setup timed out")
        except Exception as e:
            logging.error(f"[PLAYER_CTX] Time setup failed: {e}", exc_info=True)

        current_time_value = f"Year {year} {month_name} {day_name_for_time} {phase}"

        try:
            async with get_db_connection_context() as conn:
                update_time_start = perf_counter()
                await canon.update_current_roleplay(
                    ctx_wrap,
                    conn,
                    "CurrentTime",
                    current_time_value,
                )
                logging.info(
                    "[PLAYER_CTX] CurrentTime update completed in %.2fs",
                    perf_counter() - update_time_start,
                )
        except asyncio.TimeoutError:
            logging.error(f"[PLAYER_CTX] Time snapshot update timed out")
        except Exception as e:
            logging.error(f"[PLAYER_CTX] Time snapshot update failed: {e}", exc_info=True)

        self._initialized_player_contexts.add(cache_key)
        logging.info(f"[PLAYER_CTX] Initialization complete for conv={conversation_id}")

    @with_governance(
        agent_type=AgentType.UNIVERSAL_UPDATER,
        action_type="generate_lore",
        action_description="Generated lore for new game environment"
    )
    async def generate_lore(self, ctx: RunContextWrapper[GameContext], params: GenerateLoreParams) -> LoreResult:
        """
        Generate comprehensive lore for the game environment.
        
        Args:
            params: GenerateLoreParams with environment_desc
            
        Returns:
            LoreResult with generated lore data
        """
        user_id = ctx.context["user_id"]
        conversation_id = ctx.context["conversation_id"]
        
        try:
            # Get the lore system instance and initialize it
            lore_system = await DynamicLoreGenerator.get_instance(user_id, conversation_id)
            await lore_system.initialize()
            
            # Generate comprehensive lore based on the environment
            logging.info(f"Generating lore for environment: {params.environment_desc[:100]}...")
            lore_result = await lore_system.generate_complete_lore(params.environment_desc)

            
            # Get NPC IDs for lore integration
            async with get_db_connection_context() as conn:
                rows = await conn.fetch("""
                    SELECT npc_id FROM NPCStats
                    WHERE user_id = $1 AND conversation_id = $2
                """, user_id, conversation_id)
                
                npc_ids = [row["npc_id"] for row in rows] if rows else []
                
            # Integrate lore with NPCs if we have any
            if npc_ids:
                logging.info(f"Integrating lore with {len(npc_ids)} NPCs")
                await lore_system.integrate_lore_with_npcs(npc_ids)
            
            # Create summary for easy reference
            factions_count = len(lore_result.get('factions', []))
            cultural_count = len(lore_result.get('cultural_elements', []))
            locations_count = len(lore_result.get('locations', []))
            events_count = len(lore_result.get('historical_events', []))
            
            lore_summary = f"Generated {factions_count} factions, {cultural_count} cultural elements, {locations_count} locations, and {events_count} historical events"
            
            # Store lore summary in the database
            async with get_db_connection_context() as conn:
                await conn.execute("""
                    INSERT INTO CurrentRoleplay (user_id, conversation_id, key, value)
                    VALUES($1, $2, 'LoreSummary', $3)
                    ON CONFLICT (user_id, conversation_id, key)
                    DO UPDATE SET value=EXCLUDED.value
                """, user_id, conversation_id, lore_summary)
            
            return LoreResult(
                lore_summary=lore_summary,
                factions_count=factions_count,
                cultural_elements_count=cultural_count,
                locations_count=locations_count,
                historical_events_count=events_count
            )
            
        except Exception as e:
            logging.error(f"Error generating lore: {e}", exc_info=True)
            return LoreResult(
                lore_summary="Failed to generate lore",
                factions_count=0,
                cultural_elements_count=0,
                locations_count=0,
                historical_events_count=0,
                error=f"Failed to generate lore: {str(e)}"
            )

    # Update the process_new_game method to be deterministic
    @with_governance(
        agent_type=AgentType.UNIVERSAL_UPDATER,
        action_type="process_new_game",
        action_description="Processed complete new game creation workflow"
    )
    async def process_new_game(self, ctx, conversation_data: Dict[str, Any]) -> ProcessNewGameResult:
        # Check if this is a preset story request
        preset_story_id = conversation_data.get("preset_story_id")
        if preset_story_id:
            logger.info(f"Detected preset story request: {preset_story_id}")
            return await self.process_preset_game_direct(ctx, conversation_data, preset_story_id)
        
        user_id = ctx.user_id  # Direct attribute access
        conversation_id = None
        
        try:
            provided_convo_id = conversation_data.get("conversation_id")
            from nyx.integrate import get_central_governance
        
            async with get_db_connection_context() as conn:
                if not provided_convo_id:
                    row = await conn.fetchrow("""
                        INSERT INTO conversations (user_id, conversation_name, status)
                        VALUES ($1, 'New Game - Initializing', 'processing')
                        RETURNING id
                    """, user_id)
                    conversation_id = row["id"]
                else:
                    conversation_id = provided_convo_id
                    row = await conn.fetchrow("""
                        SELECT id FROM conversations WHERE id=$1 AND user_id=$2
                    """, conversation_id, user_id)
                    if not row:
                        raise Exception(f"Conversation {conversation_id} not found or unauthorized")
                    
                    # Update status to processing
                    await conn.execute("""
                        UPDATE conversations 
                        SET status='processing', conversation_name='New Game - Initializing'
                        WHERE id=$1 AND user_id=$2
                    """, conversation_id, user_id)
        
                # Clear old data
                logger.info(f"Clearing old data for conversation {conversation_id}")
                tables = ["Events", "PlannedEvents", "PlayerInventory", "Quests",
                          "NPCStats", "Locations", "SocialLinks", "CurrentRoleplay"]
                for t in tables:
                    await conn.execute(f"DELETE FROM {t} WHERE user_id=$1 AND conversation_id=$2",
                                       user_id, conversation_id)
                                       
            # Initialize player stats
            await insert_default_player_stats_chase(user_id, conversation_id)
            logger.info(f"Default player stats for Chase inserted")
    
            # Set up context wrapper early so we can seed provisional state
            ctx_wrap = _build_run_context_wrapper(
                user_id,
                conversation_id,
                db_dsn=DB_DSN,
                agent_instance=self,
            )

            # Seed a provisional player snapshot before governance bootstraps
            try:
                await self._initialize_player_context(ctx_wrap, user_id, conversation_id)
                logger.debug(
                    "Seeded provisional player context for conversation %s prior to governance init",
                    conversation_id,
                )
            except Exception as provisional_err:
                logger.warning(
                    "Failed to seed provisional player context before governance init: %s",
                    provisional_err,
                    exc_info=True,
                )

            # Update status - environment generation
            async with get_db_connection_context() as conn:
                await conn.execute("""
                    UPDATE conversations
                    SET conversation_name='New Game - Creating Environment'
                    WHERE id=$1 AND user_id=$2
                """, conversation_id, user_id)

            # Get governance ONCE - this will handle all initialization
            governance = await get_central_governance(user_id, conversation_id)

            # Initialize directive handler WITHOUT starting background processing yet
            await self.initialize_directive_handler(user_id, conversation_id)
            
            # Register this agent with governance
            await governance.register_agent(
                agent_type=NEW_GAME_AGENT_NYX_TYPE,
                agent_instance=self,
                agent_id=NEW_GAME_AGENT_NYX_ID
            )
            
            # Note: WorldDirector initialization moved to after game setup is complete
            
            # Process any pending directives
            if self.directive_handler:
                await self.directive_handler.process_directives(force_check=True)
            
            # Gather environment components
            from routes.settings_routes import generate_mega_setting_logic
            mega_data = await generate_mega_setting_logic()
            env_comps = mega_data.get("selected_settings") or mega_data.get("unique_environments") or []
            if not env_comps:
                env_comps = [
                    "A sprawling cyberpunk metropolis under siege by monstrous clans",
                    "Floating archaic ruins steeped in ancient rituals",
                    "Futuristic tech hubs that blend magic and machinery"
                ]
            enh_feats         = mega_data.get("enhanced_features", [])
            stat_mods_raw     = mega_data.get("stat_modifiers", {})   # already numeric!
            
            # Build pydantic StatModifier objects
            stat_mods = [
                StatModifier(stat_name=k, modifier_value=v)
                for k, v in stat_mods_raw.items()
            ]
            
            # Apply them to the DB / player stats
            await self._apply_setting_stat_modifiers(
                user_id,
                conversation_id,
                stat_mods,
            )
            
            mega_name = mega_data.get("mega_name", "Untitled Mega Setting")
            mega_desc = mega_data.get("mega_description", "No environment generated")
            
            # Update status - running agent
            async with get_db_connection_context() as conn:
                await conn.execute("""
                    UPDATE conversations 
                    SET conversation_name='New Game - Building World'
                    WHERE id=$1 AND user_id=$2
                """, conversation_id, user_id)
            
            # DETERMINISTIC PIPELINE - Call tools directly instead of using Runner.run
            logger.info(f"Starting deterministic game creation pipeline for conversation {conversation_id}")
            
            # 1. Generate Environment
            logger.info("Step 1: Generating environment...")
            env_params = GenerateEnvironmentParams(
                mega_name=mega_name,
                mega_desc=mega_desc,
                env_components=env_comps,
                enhanced_features=enh_feats,
                stat_modifiers=stat_mods
            )
            env = await self.generate_environment(ctx_wrap, env_params)
            logger.info(f"Environment generated: {env.setting_name}")
            
            # Update status
            async with get_db_connection_context() as conn:
                await conn.execute("""
                    UPDATE conversations
                    SET conversation_name='New Game - Creating NPCs'
                    WHERE id=$1 AND user_id=$2
                """, conversation_id, user_id)

            # 2. Create NPCs and player schedule - WAIT for completion
            logger.info("Step 2: Creating NPCs and player schedule...")
            schedule_context_desc = env.environment_desc + "\n\n" + env.environment_history
            
            # Create player schedule
            npc_sched = await self._create_player_schedule_data(ctx_wrap, schedule_context_desc)
            
            # Create NPCs synchronously - don't queue, actually create them
            from npcs.new_npc_creation import NPCCreationHandler
            npc_handler = NPCCreationHandler()
            
            try:
                npc_ids = await npc_handler.spawn_multiple_npcs(
                    ctx=ctx_wrap,
                    count=5  # Create 5 NPCs
                )
                logger.info(f"Created {len(npc_ids)} NPCs: {npc_ids}")
            except Exception as npc_err:
                logger.error(f"Failed to create NPCs: {npc_err}", exc_info=True)
                # Continue anyway - game can work with no NPCs initially
                npc_ids = []

            logger.info("Seeding player context prior to opening narrative generation")
            try:
                await asyncio.wait_for(
                    self._initialize_player_context(ctx_wrap, user_id, conversation_id),
                    timeout=30.0,
                )
                logger.info("Player context seeded before narrative prompt build")
            except asyncio.TimeoutError:
                logger.error(
                    "Player context initialization timed out before opening narrative"
                )
            except Exception as init_err:
                logger.error(
                    "Player context initialization failed before narrative: %s",
                    init_err,
                    exc_info=True,
                )

            # Update status
            async with get_db_connection_context() as conn:
                await conn.execute("""
                    UPDATE conversations
                    SET conversation_name='New Game - Writing Narrative'
                    WHERE id=$1 AND user_id=$2
                """, conversation_id, user_id)
            
            # 3. Create opening narrative
            logger.info("Step 3: Creating opening narrative...")
            narrative_params = CreateOpeningNarrativeParams(
                environment_data=EnvironmentInfo(
                    setting_name=env.setting_name,
                    environment_desc=env.environment_desc,
                    environment_history=env.environment_history,
                    scenario_name=env.scenario_name
                ),
                npc_schedule_data=npc_sched
            )
            opening = await self.create_opening_narrative(ctx_wrap, narrative_params)
            logger.info("Opening narrative created")
            
            # Update status
            async with get_db_connection_context() as conn:
                await conn.execute("""
                    UPDATE conversations 
                    SET conversation_name='New Game - Finalizing'
                    WHERE id=$1 AND user_id=$2
                """, conversation_id, user_id)
            
            # 4. Finalize game setup - this now waits for lore, conflict, currency, image
            logger.info("Step 4: Finalizing game setup (lore, conflict, currency, image)...")
            finalize_params = FinalizeGameSetupParams(
                opening_narrative=opening
            )
            final = await self.finalize_game_setup(ctx_wrap, finalize_params)
            logger.info(f"Game setup finalized: {final.lore_summary}")

            try:
                refreshed_state = await governance.initialize_game_state(force=True)
                logger.debug(
                    "Governance state refreshed after finalization for conversation %s: %s",
                    conversation_id,
                    refreshed_state,
                )
            except Exception as refresh_err:
                logger.warning(
                    "Failed to refresh governance game state after finalization: %s",
                    refresh_err,
                    exc_info=True,
                )
            
            # 5. Store opening message
            async with get_db_connection_context() as conn:
                # Verify opening message exists
                msg_check = await conn.fetchval("""
                    SELECT COUNT(*) FROM messages 
                    WHERE conversation_id=$1 AND sender='Nyx'
                """, conversation_id)
                
                if msg_check == 0:
                    logger.info(f"Storing opening narrative (length: {len(opening)})")
                    await conn.execute("""
                        INSERT INTO messages (conversation_id, sender, content, created_at)
                        VALUES ($1, 'Nyx', $2, NOW())
                    """, conversation_id, opening)
                else:
                    logger.info("Opening message already exists")
            
            # 6. Mark conversation as ready
            async with get_db_connection_context() as conn:
                await conn.execute("""
                    UPDATE conversations 
                    SET status='ready', 
                        conversation_name=$3
                    WHERE id=$1 AND user_id=$2
                """, conversation_id, user_id, f"Game: {env.setting_name}")
            
            logger.info(f"Conversation {conversation_id} marked as ready")
            
            # 7. Initialize WorldDirector AFTER everything is complete
            logger.info("Initializing WorldDirector")
            try:
                from story_agent.world_director_agent import CompleteWorldDirector
                world_director = CompleteWorldDirector(user_id, conversation_id)
                await world_director.initialize()
                # Register it with the existing governance
                await governance.register_agent(
                    agent_type=AgentType.WORLD_DIRECTOR,
                    agent_instance=world_director,
                    agent_id="world_director"
                )
                logger.info(f"WorldDirector initialized and registered for {conversation_id}")
            except Exception as e:
                logger.error(f"WorldDirector init failed: {e}", exc_info=True)
                # Don't fail the entire game creation if WorldDirector fails
            
            # 8. Start background directive processing
            if self.directive_handler:
                self._directive_task = self.directive_handler.start_background_processing()
                logger.info("Started background directive processing")
            
            logger.info(f"New game creation FULLY COMPLETED for conversation {conversation_id}")
            
            # Return complete result
            return ProcessNewGameResult(
                message=f"New game started. environment={env.setting_name}, conversation_id={conversation_id}",
                scenario_name=env.scenario_name,
                environment_name=env.setting_name,
                environment_desc=env.environment_desc,
                lore_summary=final.lore_summary,
                conversation_id=conversation_id,
                welcome_image_url=final.welcome_image_url,
                status="ready",
                opening_narrative=opening
            )
            
        except Exception as e:
            logger.error(f"Error in process_new_game: {e}", exc_info=True)
            
            # Update conversation status to failed
            if conversation_id:
                try:
                    async with get_db_connection_context() as conn:
                        await conn.execute("""
                            UPDATE conversations 
                            SET status='failed', 
                                conversation_name='New Game - Creation Failed'
                            WHERE id=$1 AND user_id=$2
                        """, conversation_id, user_id)
                except:
                    pass
                    
            raise  # Re-raise the exception to be handled by Celery


                    
# Register with governance system
async def register_with_governance(user_id: int, conversation_id: int) -> None:
    """
    Register the NewGameAgent with the Nyx governance system.
    
    Args:
        user_id: User ID
        conversation_id: Conversation ID
    """
    try:
        # Import here to avoid circular import
        from nyx.integrate import get_central_governance
        
        # Get the governance system
        governance = await get_central_governance(user_id, conversation_id)
        
        # Create the agent
        agent = NewGameAgent()
        
        # Register with governance (using consistent ID)
        await governance.register_agent(
            agent_type=AgentType.UNIVERSAL_UPDATER,
            agent_instance=agent,
            agent_id=NEW_GAME_AGENT_NYX_ID
        )
        
        # Issue directive to be ready to create new games
        await governance.issue_directive(
            agent_type=AgentType.UNIVERSAL_UPDATER,
            agent_id=NEW_GAME_AGENT_NYX_ID, 
            directive_type=DirectiveType.ACTION,
            directive_data={
                "instruction": "Initialize and stand ready to create new game environments",
                "scope": "initialization"
            },
            priority=DirectivePriority.MEDIUM,
            duration_minutes=24*60  # 24 hours
        )
        
        logging.info(f"NewGameAgent registered with Nyx governance system for user {user_id}, conversation {conversation_id}")
    except Exception as e:
        logging.error(f"Error registering NewGameAgent with governance: {e}")<|MERGE_RESOLUTION|>--- conflicted
+++ resolved
@@ -2119,13 +2119,8 @@
                         """
                         SELECT description
                         FROM Locations
-<<<<<<< HEAD
-                        WHERE location_name_lc = LOWER($1)
-                          AND user_id = $2 AND conversation_id = $3
-=======
                         WHERE user_id = $2 AND conversation_id = $3
                           AND location_name_lc = LOWER($1)
->>>>>>> 1e732757
                         LIMIT 1
                         """,
                         current_location,
