--- conflicted
+++ resolved
@@ -97,7 +97,6 @@
         ("cache_size_bytes", "Current cache size in bytes", ["cache_type"]),
         {},
     ),
-<<<<<<< HEAD
     "CONFLICT_ROUTER_DECISIONS": (
         Counter,
         (
@@ -112,7 +111,6 @@
         (
             "conflict_router_timeouts_total",
             "Number of orchestrator routing timeouts",
-=======
     "MODE_RECOMMENDATION_SOURCE": (
         Counter,
         (
@@ -134,7 +132,6 @@
             "conflict_template_cache_pending",
             "Pending conflict template cache entries",
             ["stage"],
->>>>>>> 0566b697
         ),
         {},
     ),
