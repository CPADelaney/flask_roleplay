--- conflicted
+++ resolved
@@ -58,59 +58,42 @@
 AsyncpgConnection = Union[asyncpg.Connection, '_ResilientConnectionWrapper']
 
 
-<<<<<<< HEAD
-_skip_vector_registration_var: ContextVar[bool] = ContextVar(
-=======
+# Use a single, consistent name for the ContextVar
 _SKIP_VECTOR_REGISTRATION: ContextVar[bool] = ContextVar(
->>>>>>> e6b25637
     "skip_vector_registration",
     default=False,
 )
 
-<<<<<<< HEAD
+# Truthy/falsey parsing for env var
 _VECTOR_TRUTHY = {"1", "true", "t", "yes", "y", "on", "enable", "enabled"}
 _VECTOR_FALSEY = {"0", "false", "f", "no", "n", "off", "disable", "disabled", ""}
 
-
 def get_register_vector() -> bool:
-    """Return whether pgvector registration should run for new connections."""
-
+    """
+    Return whether pgvector registration should run for new connections.
+    Defaults to False if DB_REGISTER_VECTOR is unset or unrecognized.
+    """
     raw_value = os.getenv("DB_REGISTER_VECTOR")
     if raw_value is None:
         return False
-
     value = raw_value.strip().lower()
     if value in _VECTOR_TRUTHY:
         return True
     if value in _VECTOR_FALSEY:
         return False
-
-    logger.warning(
-        "Unrecognized DB_REGISTER_VECTOR value '%s'; defaulting to False", raw_value
-    )
+    logger.warning("Unrecognized DB_REGISTER_VECTOR value '%s'; defaulting to False", raw_value)
     return False
-
-
-@contextmanager
-def skip_vector_registration():
-    """Context manager to temporarily skip pgvector codec registration."""
-
-    token = _skip_vector_registration_var.set(True)
-    try:
-        yield
-    finally:
-        _skip_vector_registration_var.reset(token)
-=======
 
 @contextmanager
 def skip_vector_registration() -> None:
-    """Temporarily defer pgvector registration for new connections."""
+    """
+    Temporarily skip pgvector codec registration for any new connection acquired within this block.
+    """
     token = _SKIP_VECTOR_REGISTRATION.set(True)
     try:
         yield
     finally:
         _SKIP_VECTOR_REGISTRATION.reset(token)
->>>>>>> e6b25637
 
 # ============================================================================
 # Type Definitions and Enums
@@ -768,42 +751,58 @@
 # Connection Pool Setup
 # ============================================================================
 
-<<<<<<< HEAD
+# ============================================================================
+# setup_connection (merged behavior)
+# ============================================================================
+
 async def setup_connection(conn: asyncpg.Connection) -> None:
     """
-    Setup function called for each new connection in the pool.
-    
-    Registers pgvector extension with retry logic and timeout protection.
-    If pgvector registration fails after retries, the connection is still
-    considered valid (pgvector is optional for basic DB operations).
-    
-    Args:
-        conn: Connection to set up
-        
-    Raises:
-        asyncpg.PostgresError: If critical setup fails (not including pgvector)
-    """
+    Per-connection setup invoked by the pool.
+    Honors:
+      - DB_REGISTER_VECTOR env to enable/disable pgvector codec registration
+      - skip_vector_registration() context manager to temporarily suppress it
+      - One-time registration per connection with retry/timeout
+    """
+
+    # Respect global env toggle first
     if not get_register_vector():
-        logger.debug(
-            "Skipping pgvector registration on connection %s (env disabled)",
-            id(conn)
-        )
+        logger.debug("Skipping pgvector registration on %s (env disabled)", id(conn))
         return
 
-    if _skip_vector_registration_var.get():
-        logger.debug(
-            "Skipping pgvector registration on connection %s (context override)",
-            id(conn)
-        )
+    # Respect per-scope override (read-heavy or latency-sensitive paths)
+    if _SKIP_VECTOR_REGISTRATION.get():
+        logger.debug("Skipping pgvector registration on %s (context override)", id(conn))
         return
 
     if getattr(conn, "_vector_registered", False):
-        logger.debug(
-            "Connection %s already registered for pgvector; skipping",
-            id(conn)
-        )
         return
-=======
+
+    # Pull timeouts/retries from helpers if present; otherwise environment defaults
+    try:
+        setup_timeout = get_setup_timeout()  # existing helper in your module
+    except NameError:
+        setup_timeout = float(os.getenv("DB_SETUP_TIMEOUT", "30"))
+
+    try:
+        max_retries = get_vector_register_retries()
+    except NameError:
+        max_retries = int(os.getenv("DB_VECTOR_REGISTER_RETRIES", "3"))
+
+    try:
+        initial_retry_delay = get_vector_register_retry_delay()
+    except NameError:
+        initial_retry_delay = float(os.getenv("DB_VECTOR_REGISTER_RETRY_DELAY", "0.2"))
+
+    await _register_vector_with_retry(
+        conn,
+        setup_timeout=setup_timeout,
+        max_retries=max_retries,
+        initial_retry_delay=initial_retry_delay,
+    )
+# ============================================================================
+# Retry helper (from main), with small safety polish
+# ============================================================================
+
 async def _register_vector_with_retry(
     conn: asyncpg.Connection,
     *,
@@ -811,9 +810,50 @@
     max_retries: int,
     initial_retry_delay: float,
 ) -> None:
-    """Register pgvector with retry logic and timeout protection."""
+    """
+    Register pgvector codec on the given connection with timeout and backoff.
+    Idempotent: if already registered on this connection, it is a no-op.
+    """
+    if getattr(conn, "_vector_registered", False):
+        return
+
     retry_delay = initial_retry_delay
->>>>>>> e6b25637
+    for attempt in range(max_retries):
+        try:
+            await asyncio.wait_for(pgvector_asyncpg.register_vector(conn), timeout=setup_timeout)
+            setattr(conn, "_vector_registered", True)
+            logger.debug(
+                "pgvector registered on connection %s (attempt %d/%d)",
+                id(conn), attempt + 1, max_retries
+            )
+            return
+        except asyncio.CancelledError:
+            # Do not leave a half-initialized connection in the pool
+            with contextlib.suppress(Exception):
+                await conn.close()
+            raise
+        except asyncio.TimeoutError as e:
+            logger.warning(
+                "pgvector registration timed out on connection %s (attempt %d/%d, timeout=%.1fs)",
+                id(conn), attempt + 1, max_retries, setup_timeout
+            )
+            if attempt == max_retries - 1:
+                # Close the conn to avoid reusing a poisoned setup
+                with contextlib.suppress(Exception):
+                    await conn.close()
+                raise
+        except Exception as e:
+            logger.warning(
+                "pgvector registration failed on connection %s (attempt %d/%d): %s",
+                id(conn), attempt + 1, max_retries, e
+            )
+            if attempt == max_retries - 1:
+                with contextlib.suppress(Exception):
+                    await conn.close()
+                raise
+        # Linear backoff
+        await asyncio.sleep(retry_delay)
+        retry_delay += initial_retry_delay
 
     for attempt in range(max_retries):
         try:
@@ -825,12 +865,8 @@
                 f"Successfully registered pgvector on connection {id(conn)} "
                 f"(attempt {attempt + 1}/{max_retries})"
             )
-<<<<<<< HEAD
             setattr(conn, "_vector_registered", True)
             return  # Success
-=======
-            return
->>>>>>> e6b25637
         except (asyncpg.exceptions.ConnectionDoesNotExistError, asyncio.TimeoutError) as e:
             logger.warning(
                 f"Connection setup failed on attempt {attempt + 1}/{max_retries} "
