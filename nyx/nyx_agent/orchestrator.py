# nyx/nyx_agent/orchestrator.py
"""Main orchestration and runtime functions for Nyx Agent SDK with enhanced reality enforcement"""

import asyncio
import dataclasses
import json
import logging
import math
import time
import uuid
from types import SimpleNamespace
from typing import Dict, List, Any, Optional, Iterable, TYPE_CHECKING, Callable, Mapping
from contextlib import asynccontextmanager

from agents import Agent, RunConfig, RunContextWrapper, ModelSettings
from db.connection import get_db_connection_context

# Import enhanced feasibility functions
from nyx.nyx_agent.feasibility import (
    detect_setting_type,
    assess_action_feasibility_fast,
)

from nyx.gateway.llm_gateway import execute, execute_stream, LLMRequest, LLMOperation
from nyx.telemetry.metrics import (
    REQUEST_LATENCY,
    TASK_FAILURES,
    record_queue_delay_from_context,
)
from nyx.telemetry.tracing import trace_step
from .config import Config

if TYPE_CHECKING:
    from nyx.nyx_agent_sdk import NyxSDKConfig
from . import context as context_module
from .context import NyxContext, PackedContext
from ._feasibility_helpers import (
    DeferPromptContext,
    build_defer_fallback_text,
    build_defer_prompt,
    coalesce_agent_output_text,
    extract_defer_details,
)
from .models import *
from .agents import (
    nyx_main_agent,
    nyx_defer_agent,
    reflection_agent,
    movement_choice_agent,
    DEFAULT_MODEL_SETTINGS,
)
from .assembly import assemble_nyx_response, resolve_scene_requests
from .tools import (
    update_relationship_state,
    generate_universal_updates_impl,
)
from .utils import (
    _did_call_tool,
    _extract_last_assistant_text,
    _iter_response_events,
    _js,
    sanitize_agent_tools_in_place,
    log_strict_hits,
    extract_runner_response,
)

# ---- optional punishment enforcer (refactored to accept meta) ---------------
try:
    # expects signature: enforce_all_rules_on_player(player_name, user_id, conversation_id, metadata)
    from logic.rule_enforcement import enforce_all_rules_on_player  # type: ignore
except Exception:  # pragma: no cover
    enforce_all_rules_on_player = None  # type: ignore

logger = logging.getLogger(__name__)

_LOCATION_RULE_PREFIXES = (
    "location_resolver:",
    "location:",
    "unavailable:location",
)

_LOCATION_RULES_EXACT = {
    "npc_absent",      # "No sign of X anywhere in this scene..."
    "item_absent",     # "No sign of that item / stash..."
}


DEFAULT_DEFER_RUN_TIMEOUT_SECONDS: float = getattr(
    Config, "DEFER_RUN_TIMEOUT_SECONDS", 45.0
)
DEFER_RUN_TIMEOUT_SECONDS: float = DEFAULT_DEFER_RUN_TIMEOUT_SECONDS

_MOVEMENT_FAST_PATH_CATEGORIES: set[str] = {"movement", "mundane_action"}

_MAIN_AGENT_RUN_LIMITS: Dict[str, Any] = {
    "max_turns": 6,
    "max_tool_calls": 4,
    "max_auto_messages": 3,
    "max_output_tokens": 1800,
    "default_total_timeout_budget": 12.0,
    "min_total_timeout_budget": 4.0,
    "max_total_timeout_budget": 20.0,
    "per_turn_timeout": 1.25,
    "per_step_timeout": 0.75,
}

_MOVEMENT_RUN_LIMITS: Dict[str, Any] = {
    "max_turns": 2,
    "max_tool_calls": 1,
    "max_auto_messages": 1,
    "max_output_tokens": 600,
    "default_total_timeout_budget": 3.0,
    "min_total_timeout_budget": 1.5,
    "max_total_timeout_budget": 8.0,
    "per_turn_timeout": 0.9,
    "per_step_timeout": 0.4,
}

_MOVEMENT_FAST_PATH_MODEL_SETTINGS = ModelSettings(
    strict_tools=False,
    max_tokens=600,
)


def _safe_time_budget(
    value: Optional[float], *, minimum: float = 0.25, maximum: Optional[float] = None
) -> Optional[float]:
    """Return a clamped positive time budget or ``None`` when invalid."""

    if value is None:
        return None
    try:
        parsed = float(value)
    except (TypeError, ValueError):
        return None
    if not parsed or parsed <= 0:
        return None

    parsed = max(minimum, parsed)
    if maximum is not None:
        parsed = min(parsed, maximum)
    return parsed


async def _execute_llm(request: LLMRequest, *, timeout: Optional[float] = None):
    """Execute an LLM request via the Nyx gateway with optional wall-clock timeout."""

    try:
        if timeout is not None and timeout > 0:
            return await asyncio.wait_for(execute(request), timeout=timeout)
        return await execute(request)
    except asyncio.TimeoutError:
        raise


def _safe_json_object(text: str) -> Dict[str, Any]:
    """Parse a JSON object from loose text/code-fence wrappers safely."""

    if not isinstance(text, str):
        return {}

    cleaned = text.strip()
    if cleaned.startswith("```"):
        cleaned = cleaned.strip("`").strip()
        parts = cleaned.split("\n", 1)
        cleaned = parts[1] if len(parts) > 1 else parts[0]

    try:
        data = json.loads(cleaned)
    except Exception:
        return {}

    return data if isinstance(data, dict) else {}


def _derive_run_limit_kwargs(
    limit_template: Dict[str, Any],
    *,
    time_budget: Optional[float] = None,
) -> Dict[str, Any]:
    """Merge static run limit defaults with the remaining time budget."""

    limits: Dict[str, Any] = {}
    for key in (
        "max_turns",
        "max_tool_calls",
        "max_auto_messages",
        "max_output_tokens",
    ):
        value = limit_template.get(key)
        if value is not None:
            limits[key] = value

    minimum_budget = float(limit_template.get("min_total_timeout_budget")) if limit_template.get("min_total_timeout_budget") else 0.25
    maximum_budget = (
        float(limit_template.get("max_total_timeout_budget"))
        if limit_template.get("max_total_timeout_budget")
        else None
    )
    default_budget = limit_template.get("default_total_timeout_budget")
    budget_source = time_budget if time_budget is not None else default_budget

    safe_budget = _safe_time_budget(
        budget_source,
        minimum=minimum_budget,
        maximum=maximum_budget,
    )
    per_turn_default = limit_template.get("per_turn_timeout")
    per_step_default = limit_template.get("per_step_timeout")

    if safe_budget is not None:
        limits["total_timeout_budget"] = round(safe_budget, 3)
        max_turns = max(1, int(limits.get("max_turns") or limit_template.get("max_turns") or 1))
        per_turn_cap = safe_budget / max_turns
        per_turn_value = per_turn_default if per_turn_default is not None else per_turn_cap
        per_turn_timeout = min(per_turn_value, per_turn_cap)
        per_step_value = per_step_default if per_step_default is not None else per_turn_timeout
        per_step_timeout = min(per_step_value, per_turn_timeout)
    else:
        per_turn_timeout = per_turn_default
        per_step_timeout = per_step_default if per_step_default is not None else per_turn_timeout

    if per_turn_timeout is not None:
        limits["per_turn_timeout"] = round(float(per_turn_timeout), 3)
    if per_step_timeout is not None:
        limits["per_step_timeout"] = round(float(per_step_timeout), 3)

    return limits


def _build_run_config_with_limits(
    *,
    base_kwargs: Dict[str, Any],
    limit_template: Dict[str, Any],
    time_budget: Optional[float],
    trace_id: str,
    log_label: str,
) -> tuple[RunConfig, Dict[str, Any]]:
    """Instantiate ``RunConfig`` with explicit limit kwargs and log them."""

    limit_kwargs = _derive_run_limit_kwargs(limit_template, time_budget=time_budget)
    run_config_kwargs = dict(base_kwargs)
    try:
        run_config = RunConfig(**{**run_config_kwargs, **limit_kwargs})
    except TypeError:
        run_config = RunConfig(**run_config_kwargs)
        for key, value in limit_kwargs.items():
            setattr(run_config, key, value)

    logger.info(
        f"[{trace_id}] [{log_label}] run_config_limits={_js(limit_kwargs)}",
    )
    return run_config, limit_kwargs


def _sorted_section_keys(section: Optional[Dict[str, Any]]) -> List[str]:
    if not isinstance(section, dict):
        return []
    return sorted(section.keys())


def _locate_section_value(packed_context: "PackedContext", key: str) -> Any:
    for attr in ("canonical", "optional", "summarized"):
        section = getattr(packed_context, attr, None)
        if isinstance(section, dict) and key in section:
            return section[key]
    return None


def _count_npcs_from_value(value: Any) -> Optional[int]:
    if isinstance(value, dict):
        items = value.get("npcs")
        if isinstance(items, list):
            return len(items)
        # Legacy dict format keyed by npc id/name
        return len(value) if value else 0
    if isinstance(value, list):
        return len(value)
    return None


def _count_memory_snippets(value: Any) -> Optional[int]:
    if isinstance(value, dict):
        count_field = value.get("count")
        if isinstance(count_field, int):
            return max(count_field, 0)
        total = 0
        for item in value.values():
            if isinstance(item, list):
                total += len(item)
        return total if total else None
    if isinstance(value, list):
        return len(value)
    return None


def _extract_context_counts(packed_context: "PackedContext") -> Dict[str, int]:
    counts: Dict[str, int] = {}
    npc_value = _locate_section_value(packed_context, "npcs")
    npc_count = _count_npcs_from_value(npc_value)
    if npc_count:
        counts["npcs"] = npc_count

    memory_value = _locate_section_value(packed_context, "memories")
    memory_count = _count_memory_snippets(memory_value)
    if memory_count:
        counts["memory_snippets"] = memory_count

    return counts


def _log_packed_context_details(packed_context: "PackedContext", trace_id: str) -> None:
    canonical_keys = _sorted_section_keys(getattr(packed_context, "canonical", None))
    optional_keys = _sorted_section_keys(getattr(packed_context, "optional", None))
    summarized_keys = _sorted_section_keys(getattr(packed_context, "summarized", None))
    metadata_keys = _sorted_section_keys(getattr(packed_context, "metadata", None))

    counts = _extract_context_counts(packed_context)

    try:
        packed_context.to_dict()
    except Exception:
        logger.debug(
            f"[{trace_id}] Failed to serialize packed context for logging",
            exc_info=True,
        )

    logger.info(
        "[%s] Packed context tokens=%s canonical=%s optional=%s summarized=%s metadata=%s counts=%s",
        trace_id,
        getattr(packed_context, "tokens_used", "unknown"),
        canonical_keys,
        optional_keys,
        summarized_keys,
        metadata_keys,
        counts or {},
    )


def _resolve_model_label(model: Any) -> str:
    if model is None:
        return "unknown"
    label = getattr(model, "model", None) or getattr(model, "name", None)
    if label:
        return str(label)
    return str(model)


def _is_soft_location_only_violation(fast_result: Dict[str, Any]) -> bool:
    """
    Return True if the fast feasibility result is a deny *only* because
    the target/place is missing or unresolved (location_resolver / npc_absent /
    item_absent), with no physics/magic/rule-based hard impossibilities.
    """

    if not isinstance(fast_result, dict):
        return False

    overall = fast_result.get("overall") or {}
    if overall.get("feasible") is not False:
        return False

    strategy = (overall.get("strategy") or "").lower()
    if strategy != "deny":
        return False

    per_intent = fast_result.get("per_intent") or []
    if not per_intent:
        # No detail → treat as hard deny
        return False

    any_violation = False

    for intent in per_intent:
        if intent.get("feasible") is True:
            # Allowed intent is fine
            continue

        violations = intent.get("violations") or []
        if not violations:
            # “Deny with no violations” is not soft
            return False

        for v in violations:
            rule = str(v.get("rule") or "").lower()
            if not rule:
                return False

            any_violation = True

            # Location-ish rules we treat as "soft"
            if rule in _LOCATION_RULES_EXACT:
                continue
            if any(rule.startswith(prefix) for prefix in _LOCATION_RULE_PREFIXES):
                continue

            # Anything else (established_impossibility, category:foo, scene:bar, etc.)
            # means this is NOT a pure location-only problem.
            return False

    return any_violation


def get_defer_run_timeout_seconds(config: Optional["NyxSDKConfig"] = None) -> float:
    """Return the defer agent timeout, preferring SDK configuration when provided."""

    if config is not None:
        timeout = getattr(config, "request_timeout_seconds", None)
        try:
            parsed = float(timeout)
        except (TypeError, ValueError):
            parsed = 0.0
        if parsed > 0:
            return parsed
    return DEFER_RUN_TIMEOUT_SECONDS


async def _generate_defer_taunt(
    context: DeferPromptContext,
    trace_id: str,
    nyx_context: Optional[NyxContext] = None,
) -> Optional[str]:
    """Ask Nyx to craft a defer response; fall back to None on failure."""

    if nyx_defer_agent is None:
        return None

    prompt = build_defer_prompt(context)
    if not prompt.strip():
        return None

    run_kwargs = {"max_turns": 2}
    if RunContextWrapper is not None and nyx_context is not None:
        try:
            run_kwargs["context"] = RunContextWrapper(nyx_context)
        except Exception:
            logger.debug(f"[{trace_id}] Failed to wrap Nyx context for defer taunt", exc_info=True)

    try:
        # Use remaining turn budget if available; else fall back to default
        remaining = None
        try:
            import time as _t
            dl = (getattr(nyx_context, "current_context", {}) or {}).get("_deadline")
            if dl:
                remaining = max(0.25, dl - _t.monotonic())
        except Exception:
            remaining = None
        request = LLMRequest(
            prompt=prompt,
            agent=nyx_defer_agent,
            metadata={"operation": LLMOperation.ORCHESTRATION.value},
            runner_kwargs=run_kwargs or None,
        )
        result_wrapper = await asyncio.wait_for(
            _execute_llm(request),
            timeout=remaining if remaining is not None else get_defer_run_timeout_seconds(),
        )
        result = result_wrapper.raw
    except asyncio.TimeoutError:
        logger.debug(
            f"[{trace_id}] Nyx defer taunt generation timed out",
            exc_info=True,
        )
        return None
    except Exception:
        logger.debug(f"[{trace_id}] Nyx defer taunt generation failed", exc_info=True)
        return None

    return coalesce_agent_output_text(result)


def _is_meaningful(value: Any) -> bool:
    """Return True if the value carries information (non-empty/None)."""
    if value is None:
        return False
    if isinstance(value, (str, bytes, list, tuple, set, dict)):
        return bool(value)
    return True


def _ensure_list(value: Any) -> List[Any]:
    """Coerce arbitrary metadata into a list for scene storage."""
    if value is None:
        return []
    if isinstance(value, list):
        return value
    if isinstance(value, (set, tuple)):
        return list(value)
    return [value]


def _normalize_scene_context(context: Optional[Dict[str, Any]]) -> Dict[str, Any]:
    """Normalize legacy scene metadata keys onto canonical fields."""
    normalized: Dict[str, Any] = dict(context or {})

    def adopt(canonical: str, legacy_keys: Iterable[str], default_factory: Optional[Any] = None,
              coerce_list: bool = False) -> None:
        if not _is_meaningful(normalized.get(canonical)):
            for key in legacy_keys:
                if key in normalized and _is_meaningful(normalized.get(key)):
                    value = normalized[key]
                    normalized[canonical] = _ensure_list(value) if coerce_list else value
                    break

        if canonical not in normalized:
            if callable(default_factory):
                normalized[canonical] = default_factory()
            elif default_factory is not None:
                normalized[canonical] = default_factory
        elif coerce_list:
            normalized[canonical] = _ensure_list(normalized.get(canonical))

    adopt("current_location", ("location", "active_location", "scene_location"), default_factory=lambda: {})
    adopt(
        "present_npcs",
        ("npc_present", "npcs", "present_entities", "participants", "active_npcs"),
        default_factory=list,
        coerce_list=True,
    )
    adopt(
        "available_items",
        ("items", "inventory", "inventory_items", "scene_items"),
        default_factory=list,
        coerce_list=True,
    )
    adopt(
        "recent_interactions",
        ("recent_turns", "recent_dialogue", "recent_messages"),
        default_factory=list,
        coerce_list=True,
    )

    if isinstance(normalized.get("recent_interactions"), list):
        canonical_turns: List[Dict[str, Any]] = []
        for entry in normalized.get("recent_interactions", []):
            if not isinstance(entry, dict):
                continue
            sender = entry.get("sender")
            content = entry.get("content")
            if sender is None and content is None:
                continue
            turn: Dict[str, Any] = {}
            if sender is not None:
                turn["sender"] = sender
            if content is not None:
                turn["content"] = content
            canonical_turns.append(turn)
        normalized["recent_interactions"] = canonical_turns
        if not _is_meaningful(normalized.get("recent_turns")):
            normalized["recent_turns"] = canonical_turns

    if not _is_meaningful(normalized.get("present_entities")):
        normalized["present_entities"] = list(normalized.get("present_npcs", []))

    return normalized

def _preserve_hydrated_location(target: Dict[str, Any], location: Any) -> None:
    """Ensure hydrated location metadata survives context merges."""

    if not _is_meaningful(location):
        return

    for key in ("current_location", "location", "location_name", "location_id"):
        if not _is_meaningful(target.get(key)):
            target[key] = location


def _intents_are_movement_only(fast_result: Dict[str, Any]) -> bool:
    """Return True when every intent category is movement-centric."""

    per_intent = fast_result.get("per_intent")
    if not isinstance(per_intent, list) or not per_intent:
        return False

    for intent in per_intent:
        if not isinstance(intent, dict):
            return False

        categories = intent.get("categories") or []
        normalized = {
            str(cat).strip().lower()
            for cat in categories
            if isinstance(cat, str) and cat.strip()
        }

        if not normalized:
            return False

        if not normalized.issubset(_MOVEMENT_FAST_PATH_CATEGORIES):
            return False

    return True


def _looks_like_movement_request(user_input: str) -> bool:
    """Cheap heuristic to spot movement phrasing when intents are missing."""

    if not isinstance(user_input, str):
        return False

    normalized = user_input.lower()
    movement_phrases = [
        " go to ",
        " head to ",
        " travel to ",
        " walk to ",
        " drive to ",
        " run to ",
        " move to ",
        " going to ",
        " heading to ",
        " travelling to ",
    ]

    if any(phrase in normalized for phrase in movement_phrases):
        return True

    quick_tokens = {"go", "head", "travel", "walk", "drive", "move", "run"}
    return bool(quick_tokens.intersection(normalized.split()))


def _context_payload_for_router(nyx_context: NyxContext) -> Dict[str, Any]:
    """Prepare a sanitized context payload for the location router."""

    payload: Dict[str, Any] = {}
    current = getattr(nyx_context, "current_context", {}) or {}

    for key, value in current.items():
        if isinstance(key, str) and key.startswith("_"):
            continue
        payload[key] = value

    return payload


def _extract_location_payload(resolve_result: Any) -> Dict[str, Any]:
    """Normalize a ResolveResult location payload for context storage."""

    if not resolve_result:
        return {}

    payload: Dict[str, Any] = {}
    location = getattr(resolve_result, "location", None)

    if location:
        if dataclasses.is_dataclass(location):
            payload = dataclasses.asdict(location)
        elif isinstance(location, dict):
            payload = dict(location)
        else:
            payload = {
                "id": getattr(location, "id", getattr(location, "location_id", None)),
                "location_id": getattr(location, "location_id", None),
                "name": getattr(location, "location_name", getattr(location, "name", None)),
                "location_name": getattr(location, "location_name", None),
                "location_name_lc": getattr(location, "location_name_lc", None),
                "location_type": getattr(location, "location_type", None),
                "city": getattr(location, "city", None),
                "region": getattr(location, "region", None),
                "country": getattr(location, "country", None),
                "description": getattr(location, "description", None),
                "external_place_id": getattr(location, "external_place_id", None),
                "lat": getattr(location, "lat", getattr(location, "latitude", None)),
                "lon": getattr(location, "lon", getattr(location, "longitude", getattr(location, "lng", None))),
            }
        name = payload.get("location_name") or payload.get("name")
        if name:
            payload.setdefault("name", name)
        return {k: v for k, v in payload.items() if v not in (None, "", [])}

    candidates = getattr(resolve_result, "candidates", None) or []
    if candidates:
        first = candidates[0]
        place = getattr(first, "place", None)
        if place:
            place_payload = {
                "name": getattr(place, "name", None),
                "key": getattr(place, "key", None),
                "level": getattr(place, "level", None),
            }
            address = getattr(place, "address", None)
            if address:
                place_payload["address"] = address
            meta = getattr(place, "meta", None)
            if meta:
                place_payload["meta"] = meta
            return {k: v for k, v in place_payload.items() if v not in (None, "", [])}

    return {}


def _compact_npcs(npcs: Any) -> List[Dict[str, Any]]:
    """Return at most two lightweight NPC descriptors."""

    compact: List[Dict[str, Any]] = []
    if not isinstance(npcs, list):
        return compact

    for npc in npcs:
        entry: Dict[str, Any] = {}
        if isinstance(npc, dict):
            for key in ("name", "nickname", "role", "description"):
                value = npc.get(key)
                if value:
                    entry[key] = value
            rel = npc.get("relationship")
            if isinstance(rel, dict):
                entry["relationship"] = {
                    k: rel[k]
                    for k in ("trust", "respect", "closeness")
                    if k in rel and rel[k] is not None
                }
        elif npc:
            entry["name"] = str(npc)

        if entry:
            compact.append(entry)

        if len(compact) >= 2:
            break

    return compact


def _extract_recent_turns(
    nyx_context: NyxContext,
    packed_context: Optional[PackedContext],
) -> List[Dict[str, Any]]:
    """Collect the last few turns from packed context or live context."""

    candidate_sequences: List[List[Any]] = []

    if packed_context is not None and hasattr(packed_context, "canonical"):
        canonical = getattr(packed_context, "canonical", {}) or {}
        for key in ("recent_interactions", "recent_turns"):
            sequence = canonical.get(key)
            if isinstance(sequence, list) and sequence:
                candidate_sequences.append(sequence)

    current_context = getattr(nyx_context, "current_context", {}) or {}
    for key in ("recent_interactions", "recent_turns"):
        sequence = current_context.get(key)
        if isinstance(sequence, list) and sequence:
            candidate_sequences.append(sequence)

    if not candidate_sequences:
        return []

    turns_source: List[Any] = []
    for sequence in candidate_sequences:
        if isinstance(sequence, list) and sequence:
            turns_source = sequence

    recent = turns_source[-3:]
    normalized: List[Dict[str, Any]] = []

    for turn in recent:
        if not isinstance(turn, dict):
            continue
        entry: Dict[str, Any] = {}
        sender = turn.get("sender") or turn.get("speaker")
        if sender:
            entry["sender"] = sender
        content = turn.get("content") or turn.get("text") or turn.get("message")
        if content:
            entry["content"] = content
        if entry:
            normalized.append(entry)

    return normalized


def _build_movement_scene_bundle(
    nyx_context: NyxContext,
    packed_context: Optional[PackedContext],
    location_payload: Dict[str, Any],
    movement_meta: Optional[Dict[str, Any]] = None,
) -> Dict[str, Any]:
    """Compose a compact scene summary for the movement fast path."""

    location_info: Dict[str, Any] = {}
    current_location = getattr(nyx_context, "current_context", {}).get("current_location")
    if isinstance(current_location, dict):
        location_info.update(current_location)
    if location_payload:
        location_info.update(location_payload)

    name = (
        location_info.get("name")
        or location_info.get("location_name")
        or location_info.get("location")
    )
    if name:
        location_info["name"] = name

    current_context = getattr(nyx_context, "current_context", {}) or {}
    recent_turns = _extract_recent_turns(nyx_context, packed_context)
    npcs = _compact_npcs(current_context.get("present_npcs"))

    npc_context = nyx_context.get_npc_context_for_response()
    conflict_context = nyx_context.get_conflict_context_for_response()
    lore_context = nyx_context.get_lore_context_for_response()

    snapshot = _extract_current_snapshot(nyx_context)
    canonical_location = _normalize_location_dict(
        current_context.get("current_location") or nyx_context.current_location
    )

    style_hints = {}
    for key in ("roleplay_config", "roleplay_style", "player_profile"):
        value = current_context.get(key)
        if value:
            style_hints[key] = value

    bundle: Dict[str, Any] = {
        "location": {k: v for k, v in location_info.items() if v not in (None, "")},
        "canonical_location": canonical_location,
        "npcs": npcs,
        "recent_turns": recent_turns,
        "npc_context": npc_context,
        "conflict_context": conflict_context,
        "lore_context": lore_context,
        "snapshot": snapshot,
        "style": style_hints,
    }

    if movement_meta:
        bundle["movement_meta"] = movement_meta

    return bundle


def _build_movement_transition_prompt(
    user_input: str,
    scene_bundle: Dict[str, Any],
    movement_meta: Dict[str, Any],
) -> str:
    """Create the lightweight transition prompt for the movement agent."""

    bundle_json = json.dumps(scene_bundle, ensure_ascii=False)

    origin = movement_meta.get("origin", {})
    destination = movement_meta.get("destination", {})
    approx_km = movement_meta.get("approx_distance_km")
    distance_line = (
        f"{approx_km:.1f} km" if isinstance(approx_km, (int, float)) else "unknown"
    )
    distance_class = movement_meta.get("distance_class") or "unknown"
    movement_kind = movement_meta.get("movement_kind") or "movement"
    same_place = movement_meta.get("destination_same_as_origin")
    travel_mode = movement_meta.get("travel_mode") or "unknown"
    travel_minutes = movement_meta.get("travel_duration_min")
    require_travel_choice = movement_meta.get("require_travel_choice", False)
    world_ctx = movement_meta.get("world", {})
    world_time = world_ctx.get("local_time") or "unknown"
    time_of_day = world_ctx.get("time_of_day") or "unknown"
    world_mood = world_ctx.get("world_mood") or world_ctx.get("mood") or "unknown"
    feasibility_meta = movement_meta.get("feasibility", {})
    soft_location_only = movement_meta.get("soft_location_only")
    teleport_allowed = feasibility_meta.get("teleport_allowed")
    has_currency = feasibility_meta.get("has_currency")

    def _format_location_block(label: str, payload: Mapping[str, Any]) -> str:
        lines = [f"{label}:"]
        for key in ("name", "city", "region", "country", "latitude", "longitude"):
            value = payload.get(key)
            if value not in (None, ""):
                lines.append(f"- {key}: {value}")
        return "\n".join(lines)

    def _summarize_context(label: str, payload: Mapping[str, Any], keys: Iterable[str]) -> str:
        if not isinstance(payload, Mapping) or not payload:
            return f"{label}: none"
        fragments = []
        for key in keys:
            value = payload.get(key)
            if value:
                fragments.append(f"{key}={value}")
        if not fragments:
            return f"{label}: none"
        return f"{label}: " + "; ".join(fragments)

    origin_block = _format_location_block("Origin", origin)
    destination_block = _format_location_block("Destination", destination)

    npc_context = scene_bundle.get("npc_context") or {}
    conflict_context = scene_bundle.get("conflict_context") or {}
    lore_context = scene_bundle.get("lore_context") or {}
    snapshot = scene_bundle.get("snapshot") or {}
    style_hints = scene_bundle.get("style") or {}
    canonical_location = scene_bundle.get("canonical_location") or {}

    npc_summary = _summarize_context(
        "NPCs",
        npc_context,
        ("scene_npcs", "npcs"),
    )
    conflict_summary = _summarize_context(
        "Conflict",
        conflict_context,
        ("active", "tensions"),
    )
    lore_summary = _summarize_context("Lore", lore_context, ("world", "nations"))
    style_summary = _summarize_context("Style", style_hints, style_hints.keys()) if style_hints else "Style: default"

    current_location_line = _summarize_context(
        "Canonical location",
        canonical_location,
        ("name", "city", "region", "country"),
    )

    target_line = "Target: already at destination; move within the location." if same_place else "Target: new location"

    travel_time_line = (
        f"{int(travel_minutes)} minutes" if isinstance(travel_minutes, (int, float)) else "unknown"
    )

    prompt_lines = [
        f"Player input: {user_input}",
        origin_block,
        destination_block,
        f"Approximate distance: {distance_line}",
        f"Movement scale: {distance_class}",
        f"Movement kind: {movement_kind} (same_place={same_place})",
        f"Inferred travel mode: {travel_mode}",
        f"Estimated travel time: {travel_time_line}",
        target_line,
        f"Current time: {world_time} ({time_of_day})",
        f"World mood: {world_mood}",
        current_location_line,
        npc_summary,
        conflict_summary,
        lore_summary,
        style_summary,
        "Snapshot summary: " + json.dumps(snapshot) if snapshot else "Snapshot summary: none",
        "Feasibility:",
        f"- soft_location_only: {soft_location_only}",
        f"- teleport_allowed: {teleport_allowed}",
        f"- has_currency: {has_currency}",
        "Instructions:",
        f"REQUIRE_TRAVEL_CHOICE: {require_travel_choice}",
        "- If REQUIRE_TRAVEL_CHOICE is true:",
        "  - Do NOT narrate arrival.",
        "  - Ask the player, in character, how they are traveling (e.g., by car, train, on foot).",
        "  - Do not assume a mode.",
        "- If REQUIRE_TRAVEL_CHOICE is false:",
        "  - Do NOT ask any travel-mode questions.",
        "  - Narrate the movement and arrival using travel_mode and travel_duration_min.",
        "- Keep the narration compact but flavorful (1–3 paragraphs, not a single generic sentence).",
        f"Scene bundle JSON: {bundle_json}",
    ]

    return "\n".join(prompt_lines)


def _movement_prompt_block(
    nyx_context: NyxContext, movement_meta: Optional[Dict[str, Any]]
) -> str:
    if not movement_meta:
        return ""

    current_location = _normalize_location_dict(
        (getattr(nyx_context, "current_context", {}) or {}).get("current_location")
        or getattr(nyx_context, "current_location", {})
        or {}
    )
    world = movement_meta.get("world") or _extract_world_snapshot(nyx_context)
    last_action = movement_meta.get("last_action") or (
        (getattr(nyx_context, "current_context", {}) or {}).get("last_action")
    )

    loc_name = current_location.get("name") or current_location.get("location_name") or "unknown location"
    city = current_location.get("city")
    location_line = f"{loc_name}{f' in {city}' if city else ''}"

    world_time = world.get("local_time") or "unknown"
    time_of_day = world.get("time_of_day") or world.get("phase") or "unknown"

    movement_meta_json = json.dumps(movement_meta, ensure_ascii=False)

    return (
        "SYSTEM:\n"
        "You are Nyx, a narrative engine continuing the roleplay turn."
        f"\n- Current location: {location_line}."
        f"\n- World time: {time_of_day} at {world_time}."
        f"\n- Last action: {last_action or 'move'}."
        f"\n- Movement meta: {movement_meta_json}."
        "\nIncorporate the movement into the next scene and respond in character with concise, vivid narration."
    )


async def _llm_fallback_movement_narration(movement_meta: Dict[str, Any]) -> str:
    location = movement_meta.get("destination") or movement_meta.get("origin") or {}
    loc_name = location.get("name") or location.get("location_name") or "your destination"
    world = movement_meta.get("world") or {}
    tod = world.get("time_of_day") or "timeless"
    mood = world.get("world_mood") or "neutral"

    prompt = (
        "Write a single short, vivid description of the player moving toward a place.\n\n"
        f"Destination name: {loc_name}\n"
        f"Time of day: {tod}\n"
        f"World mood: {mood}\n\n"
        "Keep it in second person, one paragraph, no inner monologue, no dialogue."
    )

    from logic.gpt_utils import call_gpt_text

    try:
        text = await call_gpt_text(prompt, model="gpt-5-nano")
        return text.strip() or f"You head toward {loc_name}."
    except Exception:
        return f"You head toward {loc_name}."


def _movement_requires_clarification(text: str) -> bool:
    """
    Heuristic to decide if the Movement Transition agent is asking the player
    to choose HOW they travel (e.g. “fly or drive?”), instead of treating travel
    as already resolved.
    """

    if not text:
        return False

    lowered = text.strip().lower()
    # If there is a question mark toward the end AND we see mode-choice language,
    # treat this as a clarification turn.
    if "?" in lowered[-200:]:
        mode_keywords = [
            "how do you get",
            "how are you getting",
            "fly", "flight", "plane",
            "drive", "road trip", "car",
            "train", "bus",
            "which do you choose",
            "would you rather",
        ]
        if any(kw in lowered for kw in mode_keywords):
            return True

    return False


def _coerce_float(value: Any) -> Optional[float]:
    try:
        return float(value)
    except (TypeError, ValueError):
        return None


def _canonicalize_location_token(value: Any) -> str:
    if value is None:
        return ""
    if isinstance(value, str):
        return value.strip().lower()
    return str(value).strip().lower()


def _normalize_location_dict(location: Any) -> Dict[str, Any]:
    if not location:
        return {}

    if isinstance(location, str):
        raw = {"name": location, "location_name": location}
    elif dataclasses.is_dataclass(location):
        raw = dataclasses.asdict(location)
    elif isinstance(location, Mapping):
        raw = dict(location)
    else:
        raw = {}
        for attr in (
            "id",
            "location_id",
            "name",
            "location_name",
            "location",
            "city",
            "region",
            "country",
            "description",
            "lat",
            "lon",
            "latitude",
            "longitude",
            "g",
            "external_place_id",
            "location_type",
            "location_name_lc",
        ):
            value = getattr(location, attr, None)
            if value not in (None, ""):
                raw[attr] = value

    normalized: Dict[str, Any] = {}

    for key in (
        "id",
        "location_id",
        "name",
        "location_name",
        "location",
        "city",
        "region",
        "country",
        "description",
        "external_place_id",
        "location_type",
        "location_name_lc",
    ):
        value = raw.get(key)
        if value not in (None, ""):
            normalized[key] = value

    lat = raw.get("lat")
    if lat is None:
        lat = raw.get("latitude")
    if lat is None:
        lat = raw.get("g")
    lon = raw.get("lon")
    if lon is None:
        lon = raw.get("longitude")
    if lon is None:
        lon = raw.get("lng")

    lat_f = _coerce_float(lat)
    lon_f = _coerce_float(lon)
    if lat_f is not None:
        normalized["latitude"] = lat_f
    if lon_f is not None:
        normalized["longitude"] = lon_f

    return normalized


def _haversine_km(
    origin_lat: Optional[float],
    origin_lon: Optional[float],
    dest_lat: Optional[float],
    dest_lon: Optional[float],
) -> Optional[float]:
    if None in (origin_lat, origin_lon, dest_lat, dest_lon):
        return None

    lat1, lon1, lat2, lon2 = map(math.radians, [origin_lat, origin_lon, dest_lat, dest_lon])
    dlat = lat2 - lat1
    dlon = lon2 - lon1
    a = math.sin(dlat / 2) ** 2 + math.cos(lat1) * math.cos(lat2) * math.sin(dlon / 2) ** 2
    c = 2 * math.asin(math.sqrt(a))
    return 6371.0 * c


def _classify_distance(
    distance_km: Optional[float],
    origin: Mapping[str, Any],
    destination: Mapping[str, Any],
) -> str:
    if isinstance(distance_km, (int, float)):
        if distance_km < 1:
            return "short"
        if distance_km < 20:
            return "city"
        return "long"

    origin_city = _canonicalize_location_token(origin.get("city"))
    destination_city = _canonicalize_location_token(destination.get("city"))
    if origin_city and destination_city and origin_city != destination_city:
        return "long"

    origin_region = _canonicalize_location_token(origin.get("region"))
    destination_region = _canonicalize_location_token(destination.get("region"))
    if origin_region and destination_region and origin_region != destination_region:
        return "city"

    origin_country = _canonicalize_location_token(origin.get("country"))
    destination_country = _canonicalize_location_token(destination.get("country"))
    if origin_country and destination_country and origin_country != destination_country:
        return "long"

    return "unknown"


_TRAVEL_SPEED_KMH: Dict[str, float] = {
    "walk": 4.0,
    "bike": 15.0,
    "car": 50.0,
    "bus": 35.0,
    "train": 90.0,
    "metro": 40.0,
    "air": 750.0,
    "teleport": 999_999.0,
}


def _extract_travel_mode_from_text(text: str) -> Optional[str]:
    if not text:
        return None
    lowered = text.lower()

    keyword_map = {
        "walk": ["walk", "on foot", "stroll", "wander"],
        "bike": ["bike", "bicycle", "cycle"],
        "car": ["drive", "car", "uber", "lyft", "taxi"],
        "bus": ["bus", "coach"],
        "train": ["train", "rail", "subway", "metro", "tube"],
        "air": ["fly", "plane", "flight", "airport"],
        "teleport": ["teleport", "portal", "instant transmission"],
    }

    for mode, keywords in keyword_map.items():
        if any(k in lowered for k in keywords):
            return mode
    return None


def _infer_travel_mode(user_text: str, distance_km: Optional[float], distance_class: str) -> Optional[str]:
    explicit = _extract_travel_mode_from_text(user_text)
    if explicit:
        return explicit

    if not isinstance(distance_km, (int, float)):
        return None

    if distance_km < 1:
        return "walk"
    if distance_km < 20:
        return "walk"
    if distance_km < 300:
        return "car"
    if distance_km < 1200:
        return "train"
    return "air"


def _estimate_travel_duration_minutes(
    mode: Optional[str],
    distance_km: Optional[float],
    *,
    movement_kind: str = "new_location",
) -> Optional[int]:
    if mode == "teleport":
        return 0

    if not isinstance(distance_km, (int, float)) or distance_km <= 0:
        if movement_kind == "within_location":
            return 5
        return None

    speed = _TRAVEL_SPEED_KMH.get(mode or "", 50.0)
    if speed <= 0:
        speed = 50.0

    hours = distance_km / speed
    minutes = max(1, int(hours * 60))

    if mode == "air":
        minutes += 90
    elif mode in ("car", "bus", "train", "metro"):
        minutes += 10

    return min(minutes, 24 * 60)


def _locations_look_local(origin: Mapping[str, Any], destination: Mapping[str, Any]) -> bool:
    origin_city = _canonicalize_location_token(origin.get("city"))
    destination_city = _canonicalize_location_token(destination.get("city"))
    if origin_city and destination_city and origin_city != destination_city:
        return False

    origin_region = _canonicalize_location_token(origin.get("region"))
    destination_region = _canonicalize_location_token(destination.get("region"))
    if origin_region and destination_region and origin_region != destination_region:
        return False

    origin_country = _canonicalize_location_token(origin.get("country"))
    destination_country = _canonicalize_location_token(destination.get("country"))
    if origin_country and destination_country and origin_country != destination_country:
        return False

    return True


def _locations_same_place(origin: Mapping[str, Any], destination: Mapping[str, Any]) -> bool:
    if not origin or not destination:
        return False

    origin_ext = origin.get("external_place_id") or origin.get("external_id")
    destination_ext = destination.get("external_place_id") or destination.get("external_id")
    if origin_ext and destination_ext and origin_ext == destination_ext:
        return True

    def _extract_name(payload: Mapping[str, Any]) -> str:
        for key in ("location_name_lc", "location_name", "name", "location"):
            value = payload.get(key)
            if value not in (None, ""):
                return _canonicalize_location_token(value)
        return ""

    origin_name = _extract_name(origin)
    destination_name = _extract_name(destination)

    if origin_name and destination_name and origin_name == destination_name:
        # Require that any overlapping geo descriptors do not conflict
        for key in ("city", "region", "country", "location_type"):
            origin_val = _canonicalize_location_token(origin.get(key))
            destination_val = _canonicalize_location_token(destination.get(key))
            if origin_val and destination_val and origin_val != destination_val:
                return False
        return True

    return False


def _extract_world_snapshot(nyx_context: NyxContext) -> Dict[str, Any]:
    snapshot: Dict[str, Any] = {}
    world_state = getattr(nyx_context, "current_world_state", None)
    current_context = getattr(nyx_context, "current_context", {}) or {}

    time_source: Any = None
    mood_source: Any = None

    if isinstance(world_state, Mapping):
        time_source = world_state.get("current_time")
        mood_source = world_state.get("world_mood")
    elif world_state is not None:
        time_source = getattr(world_state, "current_time", None)
        mood_source = getattr(world_state, "world_mood", None)

    if time_source is None:
        time_source = current_context.get("current_time")

    if mood_source is None:
        mood_source = current_context.get("world_mood")

    def _extract_time_fields(source: Any) -> Dict[str, Any]:
        out: Dict[str, Any] = {}
        if not source:
            return out
        if isinstance(source, Mapping):
            hour = source.get("hour")
            minute = source.get("minute")
            time_of_day = source.get("time_of_day") or source.get("phase")
        else:
            hour = getattr(source, "hour", None)
            minute = getattr(source, "minute", None)
            tod = getattr(source, "time_of_day", None)
            time_of_day = getattr(tod, "value", tod)

        if isinstance(time_of_day, Mapping):
            time_of_day = time_of_day.get("value") or time_of_day.get("name")

        if hour is not None and minute is not None:
            try:
                out["local_time"] = f"{int(hour):02d}:{int(minute):02d}"
            except (TypeError, ValueError):
                pass
        if time_of_day not in (None, ""):
            out["time_of_day"] = time_of_day
        return out

    snapshot.update(_extract_time_fields(time_source))

    if mood_source:
        if isinstance(mood_source, Mapping):
            mood_value = mood_source.get("value") or mood_source.get("state")
        else:
            mood_value = getattr(mood_source, "value", None) or str(mood_source)
        if mood_value not in (None, ""):
            snapshot["world_mood"] = mood_value

    return snapshot


def _advance_world_time(nyx_context: NyxContext, minutes: Optional[int]) -> None:
    if not isinstance(minutes, (int, float)) or minutes <= 0:
        return

    world_state = getattr(nyx_context, "current_world_state", None)
    ctx = getattr(nyx_context, "current_context", {}) or {}

    time_source: Any = None
    if isinstance(world_state, Mapping):
        time_source = world_state.get("current_time")

    if not isinstance(time_source, Mapping):
        time_source = ctx.get("current_time") or {}

    hour = int(time_source.get("hour", 12))
    minute = int(time_source.get("minute", 0))

    total = hour * 60 + minute + int(minutes)
    total %= 24 * 60

    new_hour = total // 60
    new_minute = total % 60

    time_source = dict(time_source)
    time_source["hour"] = new_hour
    time_source["minute"] = new_minute

    if 5 <= new_hour < 12:
        time_source["time_of_day"] = "morning"
    elif 12 <= new_hour < 17:
        time_source["time_of_day"] = "afternoon"
    elif 17 <= new_hour < 21:
        time_source["time_of_day"] = "evening"
    else:
        time_source["time_of_day"] = "night"

    if isinstance(world_state, dict):
        world_state["current_time"] = time_source
        nyx_context.current_world_state = world_state

    ctx["current_time"] = time_source
    nyx_context.current_context = ctx


def _apply_travel_time_to_world(nyx_context: NyxContext, movement_meta: Dict[str, Any]) -> None:
    minutes = movement_meta.get("travel_duration_min")
    try:
        _advance_world_time(nyx_context, minutes)
    except Exception:
        logger.debug("Failed to advance world time for movement", exc_info=True)


def _extract_current_snapshot(nyx_context: NyxContext) -> Dict[str, Any]:
    current_context = getattr(nyx_context, "current_context", {}) or {}
    snapshot_candidates = []

    def _is_placeholder(value: Any) -> bool:
        if value is None:
            return True

        if isinstance(value, str):
            return NyxContext._is_placeholder_location_token(value)

        return False

    for key in ("CurrentSnapshot", "current_snapshot", "currentSnapshot"):
        candidate = current_context.get(key)
        if isinstance(candidate, Mapping):
            snapshot_candidates.append(candidate)

    aggregator_data = current_context.get("aggregator_data")
    if isinstance(aggregator_data, Mapping):
        for nested_key in ("currentRoleplay", "current_roleplay"):
            nested = aggregator_data.get(nested_key)
            if not isinstance(nested, Mapping):
                continue
            candidate = (
                nested.get("CurrentSnapshot")
                or nested.get("currentSnapshot")
                or nested.get("current_snapshot")
            )
            if isinstance(candidate, Mapping):
                snapshot_candidates.append(candidate)

    snapshot: Dict[str, Any] = {}
    for candidate in snapshot_candidates:
        snapshot = dict(candidate)

    current_location = current_context.get("current_location") or nyx_context.current_location
    location_fallback = None
    if isinstance(current_location, Mapping):
        location_fallback = (
            current_location.get("location_name")
            or current_location.get("name")
            or current_location.get("location")
        )
    elif isinstance(current_location, str):
        location_fallback = current_location

    snapshot_location = snapshot.get("location_name") or snapshot.get("location")
    location_placeholder = _is_placeholder(snapshot_location)
    if location_fallback and (
        location_placeholder
        or str(snapshot_location).strip().lower() in {"", "unknown", "n/a", "na"}
    ):
        snapshot["location_name"] = location_fallback

        normalized_fallback = nyx_context._normalize_location_value(location_fallback)
        normalized_scene = nyx_context._normalize_location_value(snapshot.get("scene_id"))

        if not normalized_scene or (
            normalized_fallback
            and location_placeholder
            and normalized_scene != normalized_fallback
        ):
            snapshot["scene_id"] = normalized_fallback or location_fallback

    return snapshot


def _extract_feasibility_caps(fast_result: Dict[str, Any]) -> Dict[str, Any]:
    if not isinstance(fast_result, dict):
        return {}

    for key in ("capabilities", "caps"):
        candidate = fast_result.get(key)
        if isinstance(candidate, dict):
            return candidate

    setting_context = fast_result.get("setting_context")
    if isinstance(setting_context, dict):
        candidate = setting_context.get("capabilities")
        if isinstance(candidate, dict):
            return candidate

    return {}


def _build_movement_meta(
    origin_location: Any,
    destination_payload: Dict[str, Any],
    nyx_context: NyxContext,
    fast_result: Dict[str, Any],
) -> Dict[str, Any]:
    origin = _normalize_location_dict(origin_location)
    destination = _normalize_location_dict(destination_payload) or dict(origin)

    origin_lat = origin.get("latitude")
    origin_lon = origin.get("longitude")
    dest_lat = destination.get("latitude")
    dest_lon = destination.get("longitude")
    approx_distance = _haversine_km(origin_lat, origin_lon, dest_lat, dest_lon)

    world_snapshot = _extract_world_snapshot(nyx_context)
    feasibility_caps = _extract_feasibility_caps(fast_result)
    soft_location_only = _is_soft_location_only_violation(fast_result)

    destination_same_as_origin = _locations_same_place(origin, destination)
    distance_class = _classify_distance(approx_distance, origin, destination)
    if destination_same_as_origin:
        movement_kind = "within_location"
    elif distance_class == "long":
        movement_kind = "long"
    else:
        movement_kind = "new_location"

    ctx = getattr(nyx_context, "current_context", {}) or {}
    user_text = ctx.get("user_input") or getattr(nyx_context, "last_user_input", "") or ""

    travel_mode = _infer_travel_mode(str(user_text), approx_distance, distance_class)
    travel_minutes = _estimate_travel_duration_minutes(
        travel_mode,
        approx_distance,
        movement_kind=movement_kind,
    )

    if destination_same_as_origin and (travel_minutes is None or travel_minutes > 2):
        travel_minutes = 2

    require_travel_choice = (
        movement_kind == "long"
        and travel_mode is None
    )

    last_action = (
        "reposition_within_location"
        if destination_same_as_origin
        else "travel_to_new_city"
        if distance_class == "long"
        else "move_within_city"
        if distance_class == "city"
        else "move_to_new_location"
    )

    return {
        "origin": origin,
        "destination": destination,
        "approx_distance_km": approx_distance,
        "distance_class": distance_class,
        "world": world_snapshot,
        "feasibility": feasibility_caps,
        "soft_location_only": soft_location_only,
        "destination_same_as_origin": destination_same_as_origin,
        "movement_kind": movement_kind,
        "movement_mode": travel_mode,
        "travel_mode": travel_mode,
        "travel_duration_min": travel_minutes,
        "require_travel_choice": require_travel_choice,
        "last_action": last_action,
    }


async def _run_movement_transition_fast_path(
    nyx_context: NyxContext,
    packed_context: Optional[PackedContext],
    user_input: str,
    fast_result: Dict[str, Any],
    trace_id: str,
    start_time: float,
    *,
    movement_only: bool = False,
    time_left_fn: Optional[Callable[[], float]] = None,
) -> Optional[Dict[str, Any]]:
    """Execute the streamlined movement transition pipeline."""

    logger.info(f"[{trace_id}] Movement-only intents detected; running transition fast path")

    nyx_context.current_context.setdefault("feasibility", fast_result)

    snapshot_store = getattr(context_module, "_SNAPSHOT_STORE", None)
    if snapshot_store is not None and not hasattr(snapshot_store, "get"):
        snapshot_store = None

    resolve_result: Any = None
    try:
        from nyx.location import router as location_router

        resolve_result = await location_router.resolve_place_or_travel(
            user_input,
            _context_payload_for_router(nyx_context),
            snapshot_store,
            str(nyx_context.user_id),
            str(nyx_context.conversation_id),
        )
    except Exception as exc:
        logger.warning(
            f"[{trace_id}] Movement router failed softly: {exc}",
            exc_info=True,
        )

    previous_location_id = nyx_context.current_context.get("location_id")
    existing_location = nyx_context.current_context.get("current_location")
    location_payload = _extract_location_payload(resolve_result)
    movement_meta = _build_movement_meta(
        existing_location,
        location_payload,
        nyx_context,
        fast_result,
    )

    nyx_context.current_context["movement_meta"] = movement_meta
    if movement_meta.get("last_action"):
        nyx_context.current_context["last_action"] = movement_meta.get("last_action")

    destination_same = movement_meta.get("destination_same_as_origin")
    if destination_same:
        origin_name = movement_meta.get("origin", {}).get("name") or movement_meta.get("origin", {}).get("location_name")
        destination_name = movement_meta.get("destination", {}).get("name") or movement_meta.get("destination", {}).get("location_name")
        logger.info(
            f"[{trace_id}] [ROUTER] Same-place movement detected; treating as within-location "
            f"(origin={origin_name}, destination={destination_name})"
        )

    scene_bundle = _build_movement_scene_bundle(
        nyx_context,
        packed_context,
        location_payload,
        movement_meta=movement_meta,
    )

    time_budget = None
    if callable(time_left_fn):
        try:
            time_budget = time_left_fn()
        except Exception:
            logger.debug(
                f"[{trace_id}] Failed to compute time budget for movement run",
                exc_info=True,
            )

    travel_mode = movement_meta.get("travel_mode") or movement_meta.get("movement_mode")
    requires_choice = bool(
        movement_meta.get("require_travel_choice")
        or (movement_meta.get("movement_kind") == "long" and not travel_mode)
    )
    movement_limits: Dict[str, Any] = {}

    if requires_choice:
        origin_name = movement_meta.get("origin", {}).get("name") or movement_meta.get("origin", {}).get("location_name")
        destination_name = movement_meta.get("destination", {}).get("name") or movement_meta.get("destination", {}).get("location_name")
        choice_prompt = (
            f"The player said: {user_input!r}\n"
            f"Origin: {origin_name or 'unknown'} -> Destination: {destination_name or 'unknown'}.\n"
            f"Distance class: {movement_meta.get('distance_class')} (approx {movement_meta.get('approx_distance_km')} km).\n"
            "Decide likely travel mode. Return JSON: {\"ask_user\": bool, \"suggested_modes\": [str, ...]}."
        )

        choice_timeout = _safe_time_budget(time_budget, minimum=0.75, maximum=1.5) or 1.5
        try:
            choice_result = await asyncio.wait_for(
                _execute_llm(
                    LLMRequest(
                        prompt=choice_prompt,
                        agent=movement_choice_agent,
                        metadata={"operation": "movement_choice", "trace_id": trace_id},
                        max_attempts=1,
                    )
                ),
                timeout=choice_timeout,
            )
            choice_text = getattr(choice_result, "text", "") or ""
            if not choice_text and getattr(choice_result, "raw", None) is not None:
                choice_text = coalesce_agent_output_text(choice_result.raw) or ""
            choice_payload = _safe_json_object(choice_text)
        except Exception as exc:
            logger.debug(f"[{trace_id}] Movement choice agent failed softly: {exc}")
            choice_payload = {}

        ask_user = bool(choice_payload.get("ask_user"))
        suggested_modes = [m for m in choice_payload.get("suggested_modes", []) if isinstance(m, str) and m]

        if ask_user:
            question = "How are you getting there – driving, flying, or something else?"
            if suggested_modes:
                joined = ", ".join(suggested_modes[:3])
                question = f"How are you getting there – {joined}, or something else?"
            movement_meta["suggested_modes"] = suggested_modes
            return {
                "success": True,
                "response": question,
                "narration": question,
                "mode": "movement_only",
                "metadata": {
                    "movement_fast_path": True,
                    "movement_mode": "movement_only",
                    "movement_only_intent": movement_only,
                    "needs_travel_mode_choice": True,
                    "universal_updates": False,
                    "feasibility": fast_result,
                    "location_transition": {},
                    "scene_bundle": scene_bundle,
                    "movement_run_limits": movement_limits,
                    "movement_meta": movement_meta,
                },
                "trace_id": trace_id,
                "processing_time": time.time() - start_time,
            }

        if not travel_mode and suggested_modes:
            travel_mode = suggested_modes[0]
            movement_meta["travel_mode"] = travel_mode
            movement_meta["movement_mode"] = travel_mode
            movement_meta["require_travel_choice"] = False
            movement_meta["suggested_modes"] = suggested_modes

    updated_duration = _estimate_travel_duration_minutes(
        movement_meta.get("travel_mode"),
        movement_meta.get("approx_distance_km"),
        movement_kind=movement_meta.get("movement_kind", "new_location"),
    )
    if updated_duration is not None:
        existing_duration = movement_meta.get("travel_duration_min")
        if isinstance(existing_duration, (int, float)):
            movement_meta["travel_duration_min"] = min(updated_duration, existing_duration)
        else:
            movement_meta["travel_duration_min"] = updated_duration

    location_transition = {
        "router_called": resolve_result is not None,
        "router_status": getattr(resolve_result, "status", None) if resolve_result else None,
        "router_choices": getattr(resolve_result, "choices", []),
        "router_operations": getattr(resolve_result, "operations", []),
        "router_metadata": getattr(resolve_result, "metadata", {}) if resolve_result else {},
        "location": scene_bundle.get("location", {}),
    }

    if location_payload:
        merged = dict(existing_location) if isinstance(existing_location, dict) else {}
        merged.update(location_payload)
        name = (
            merged.get("name")
            or merged.get("location_name")
            or merged.get("location")
        )
        if name:
            merged["name"] = name
            nyx_context.current_context["location_name"] = name
        location_id = (
            merged.get("id")
            or merged.get("location_id")
        )
        if location_id is not None:
            nyx_context.current_context["location_id"] = location_id
        nyx_context.current_context["current_location"] = merged
        _preserve_hydrated_location(nyx_context.current_context, merged)

        if not destination_same:
            try:
                await nyx_context._refresh_location_from_context(previous_location_id)
            except Exception:
                logger.debug(
                    f"[{trace_id}] Movement fast path location refresh failed softly",
                    exc_info=True,
                )

    _apply_travel_time_to_world(nyx_context, movement_meta)
    movement_prelude = _movement_prompt_block(nyx_context, movement_meta)

    return {
        "success": True,
        "response": movement_prelude,
        "narration": movement_prelude,
        "mode": "movement_context",
        "movement_prelude": movement_prelude,
        "metadata": {
            "movement_fast_path": True,
            "movement_mode": "movement_context",
            "movement_only_intent": movement_only,
            "needs_travel_mode_choice": False,
            "universal_updates": False,
            "feasibility": fast_result,
            "location_transition": location_transition,
            "scene_bundle": scene_bundle,
            "movement_run_limits": movement_limits,
            "movement_meta": movement_meta,
        },
        "trace_id": trace_id,
        "processing_time": time.time() - start_time,
    }

# ===== Logging Helper =====
@asynccontextmanager
async def _log_step(name: str, trace_id: str, **meta):
    """Async context manager for logging step execution"""
    t0 = time.time()
    logger.debug(f"[{trace_id}] ▶ START {name} meta={_js(meta)}")
    with trace_step(f"nyx.orchestrator.{name}", trace_id, **meta):
        try:
            yield
            dt = time.time() - t0
            logger.info(f"[{trace_id}] ✔ DONE  {name} in {dt:.3f}s")
        except Exception:
            dt = time.time() - t0
            logger.exception(f"[{trace_id}] ✖ FAIL  {name} after {dt:.3f}s meta={_js(meta)}")
            raise


# ===== Error Handling =====
async def run_agent_safely(
    agent: Agent,
    input_data: Any,
    context: Any,
    run_config: Optional[RunConfig] = None,
    fallback_response: Any = None
) -> Any:
    """Run agent with automatic fallback on strict schema errors"""
    try:
        # First attempt with the agent as-is
        base_runner_kwargs: Dict[str, Any] = {}
        if run_config is not None:
            base_runner_kwargs["run_config"] = run_config
        request = LLMRequest(
            prompt=input_data,
            agent=agent,
            context=context,
            metadata={"operation": LLMOperation.ORCHESTRATION.value},
            runner_kwargs=base_runner_kwargs,
        )
        result_wrapper = await _execute_llm(request)
        return result_wrapper.raw
    except Exception as e:
        error_msg = str(e).lower()
        if "additionalproperties" in error_msg or "strict schema" in error_msg:
            logger.warning(f"Strict schema error, attempting without structured output: {e}")

            # Create a simple text-only agent
            fallback_agent = Agent(
                name=f"{getattr(agent, 'name', 'Agent')} (Fallback)",
                instructions=getattr(agent, 'instructions', ''),
                model=getattr(agent, 'model', None),
                model_settings=DEFAULT_MODEL_SETTINGS,
            )


            try:
                fallback_runner_kwargs: Dict[str, Any] = {}
                if run_config is not None:
                    fallback_runner_kwargs["run_config"] = run_config
                fallback_request = LLMRequest(
                    prompt=input_data,
                    agent=fallback_agent,
                    context=context,
                    metadata={
                        "operation": LLMOperation.ORCHESTRATION.value,
                        "fallback": True,
                    },
                    runner_kwargs=fallback_runner_kwargs,
                )
                fallback_result = await _execute_llm(fallback_request)
                return fallback_result.raw
            except Exception as e2:
                logger.error(f"Fallback agent also failed: {e2}")
                if fallback_response is not None:
                    return fallback_response
                raise
        else:
            # Not a schema error, re-raise
            raise

async def run_agent_with_error_handling(
    agent: Agent,
    input_data: Any,
    context: NyxContext,
    output_type: Optional[type] = None,
    fallback_value: Any = None
) -> Any:
    """Legacy compatibility wrapper for running agents with error handling"""
    try:
        result = await run_agent_safely(
            agent,
            input_data,
            context,
            run_config=RunConfig(workflow_name=f"Nyx {getattr(agent, 'name', 'Agent')}"),
            fallback_response=fallback_value
        )
        if output_type:
            return result.final_output_as(output_type)
        return getattr(result, "final_output", None) or getattr(result, "output_text", None)
    except Exception as e:
        logger.error(f"Error running agent {getattr(agent, 'name', 'unknown')}: {e}")
        if fallback_value is not None:
            return fallback_value
        raise


async def decide_image_generation_standalone(ctx: NyxContext, scene_text: str) -> str:
    """Standalone image generation decision without tool context"""
    from nyx.nyx_agent.models import ImageGenerationDecision
    from nyx.nyx_agent.utils import _score_scene_text, _build_image_prompt
    
    # Ensure we have the actual NyxContext, not a wrapper
    if hasattr(ctx, 'context'):
        ctx = ctx.context
    
    score = _score_scene_text(scene_text)
    recent_images = ctx.current_context.get("recent_image_count", 0)
    threshold = 0.7 if recent_images > 3 else 0.6 if recent_images > 1 else 0.5

    should_generate = score > threshold
    image_prompt = _build_image_prompt(scene_text) if should_generate else None

    if should_generate:
        ctx.current_context["recent_image_count"] = recent_images + 1

    return ImageGenerationDecision(
        should_generate=should_generate,
        score=score,
        image_prompt=image_prompt,
        reasoning=f"Scene has visual impact score of {score:.2f} (threshold: {threshold:.2f})",
    ).model_dump_json()


# ===== Main Process Function with Enhanced Reality Enforcement =====
async def process_user_input(
    user_id: int,
    conversation_id: int,
    user_input: str,
    context_data: Dict[str, Any] | None = None,
) -> Dict[str, Any]:
    """
    Process user input with non-blocking context initialization, background writes,
    and enhanced reality enforcement.
    """
    trace_id = uuid.uuid4().hex[:8]
    start_time = time.time()
    monotonic = time.monotonic
    request_started = time.perf_counter()
    success = True
    failure_reason: Optional[str] = None
    record_queue_delay_from_context(context_data, queue="orchestrator")

    # Adopt a single absolute deadline from the SDK or create a reasonable one
    default_deadline_budget = max(8.0, min(get_defer_run_timeout_seconds(), 10.0))
    deadline = None
    if isinstance(context_data, dict):
        deadline = context_data.get("_deadline") or context_data.get("deadline")

    now = monotonic()
    try:
        deadline_value = float(deadline) if deadline is not None else None
    except (TypeError, ValueError):
        deadline_value = None

    if deadline_value is None:
        deadline = now + default_deadline_budget
    else:
        remaining = deadline_value - now
        if remaining < 6.0:
            logger.info(
                f"[{trace_id}] Provided deadline is too tight (remaining={remaining:.3f}s); "
                f"resetting to {default_deadline_budget:.1f}s budget",
            )
            deadline = now + default_deadline_budget
        else:
            deadline = deadline_value

    def time_left(floor: float = 0.5) -> float:
        remaining_budget = deadline - monotonic()
        if remaining_budget <= 0:
            return floor
        return remaining_budget

    def main_agent_budget() -> float:
        """Reserve a healthy slice of time for the primary narrative agent."""

        remaining_budget = time_left()
        min_budget = float(_MAIN_AGENT_RUN_LIMITS.get("min_total_timeout_budget") or 0.25)
        max_budget = (
            float(_MAIN_AGENT_RUN_LIMITS["max_total_timeout_budget"])
            if _MAIN_AGENT_RUN_LIMITS.get("max_total_timeout_budget")
            else None
        )
        default_budget = _safe_time_budget(
            _MAIN_AGENT_RUN_LIMITS.get("default_total_timeout_budget"),
            minimum=min_budget,
            maximum=max_budget,
        )

        preferred_budget = default_budget if default_budget is not None else 6.0
        budget = min(remaining_budget, preferred_budget)
        return max(budget, 0.5)

    nyx_context: Optional[NyxContext] = None
    packed_context: Optional[PackedContext] = None
    movement_prelude: Optional[str] = None
    enrichment_enabled = getattr(Config, "ENABLE_MOVEMENT_MAIN_AGENT_ENRICHMENT", True)

    logger.info(f"[{trace_id}] ========== PROCESS START ==========")
    logger.info(f"[{trace_id}] user_id={user_id} conversation_id={conversation_id}")
    logger.info(f"[{trace_id}] user_input={user_input[:200]}")

    fast: Optional[Dict[str, Any]] = None
    router_result: Optional[Dict[str, Any]] = None
    if isinstance(context_data, dict):
        feas_from_context = context_data.get("feasibility")
        if isinstance(feas_from_context, dict):
            fast = feas_from_context
        router_candidate = context_data.get("router_result")
        if isinstance(router_candidate, dict):
            router_result = router_candidate

    try:
        # ---- STEP 0: Mandatory fast feasibility (dynamic) ---------------------
        if fast is None:
            logger.info(f"[{trace_id}] Running mandatory fast feasibility check")
            try:
                from nyx.nyx_agent.feasibility import assess_action_feasibility_fast

                fast = await assess_action_feasibility_fast(user_id, conversation_id, user_input)
            except Exception as e:
                logger.error(f"[{trace_id}] Fast feasibility failed softly: {e}", exc_info=True)
        else:
            logger.info(
                f"[{trace_id}] Fast feasibility supplied via context; skipping duplicate check"
            )

        fast_overall: Dict[str, Any] = {}
        fast_strategy = ""
        fast_feasible_flag: Optional[bool] = None
        movement_fast_path = False
        movement_only_intents = False

        if isinstance(fast, dict):
            fast_overall = (fast or {}).get("overall", {}) or {}
            fast_strategy = (fast_overall.get("strategy") or "").lower()
            fast_feasible_flag = fast_overall.get("feasible")
            soft_location_only = _is_soft_location_only_violation(fast)
            fast_router = fast.get("router_result") if isinstance(fast.get("router_result"), dict) else None
            if fast_router is not None:
                router_result = fast_router

            logger.info(
                f"[{trace_id}] Fast feasibility: feasible={fast_feasible_flag} "
                f"strategy={fast_strategy} soft_location_only={soft_location_only}"
            )

            if fast_feasible_flag is True and fast_strategy == "allow":
                movement_only_intents = _intents_are_movement_only(fast)
                movement_fast_path = movement_only_intents
                logger.info(
                    f"[{trace_id}] Movement-only intents detected? {movement_only_intents}"
                )

            # Hard-block ONLY when it's a real impossibility, not a location-only miss
            if (
                fast_feasible_flag is False
                and fast_strategy == "deny"
                and not soft_location_only
            ):
                per = fast.get("per_intent") or []
                first = per[0] if per and isinstance(per[0], dict) else {}
                guidance = (
                    first.get("narrator_guidance")
                    or "That can't happen here. Try a grounded approach that fits the setting."
                )
                options = [{"text": o} for o in (first.get("suggested_alternatives") or [])]

                logger.warning(
                    f"[{trace_id}] ACTION BLOCKED (fast gate). Reason: {first.get('violations', [])}"
                )
                return {
                    "success": True,
                    "response": guidance,
                    "metadata": {
                        "choices": options[:4],
                        "universal_updates": False,
                        "feasibility": fast,
                        "action_blocked": True,
                        "block_reason": (first.get("violations") or [{}])[0].get(
                            "reason", "setting constraints"
                        ),
                        "reality_maintained": True,
                    },
                    "trace_id": trace_id,
                    "processing_time": time.time() - start_time,
                }

            # Soft location-only deny → let router + full pipeline handle it
            if (
                fast_feasible_flag is False
                and fast_strategy == "deny"
                and soft_location_only
            ):
                if not movement_fast_path:
                    movement_only_intents = _intents_are_movement_only(fast)
                    movement_fast_path = movement_only_intents
                if movement_fast_path:
                    logger.info(
                        f"[{trace_id}] Soft location-only violation with movement intents; enabling fast path."
                    )
                logger.info(
                    f"[{trace_id}] Fast feasibility DENY is soft location-only; "
                    "continuing to orchestrator + location resolver."
                )

        if not movement_fast_path and _looks_like_movement_request(user_input):
            movement_fast_path = True
            movement_only_intents = True
            logger.info(
                f"[{trace_id}] Movement heuristic triggered fallback fast path"
            )

        # ---- STEP 1: Context initialization -----------------------------------
        async with _log_step("context_init", trace_id):
            nyx_context = NyxContext(user_id, conversation_id)
            await nyx_context.initialize(warm_minimal=True)

            base_context = _normalize_scene_context(context_data or {})
            base_context["_deadline"] = deadline
            base_context["user_input"] = user_input
            base_context["last_user_input"] = user_input
            nyx_context.last_user_input = user_input
            nyx_context.current_context = base_context
            _preserve_hydrated_location(nyx_context.current_context, nyx_context.current_location)

            packed_context = await nyx_context.build_context_for_input(
                user_input,
                base_context,
            )
            nyx_context.last_packed_context = packed_context
            if packed_context is not None and hasattr(packed_context, "to_dict"):
                try:
                    packed_keys = list(packed_context.to_dict().keys())
                    logger.debug(
                        f"[{trace_id}] packed_context keys={packed_keys}"
                    )
                except Exception:
                    logger.debug(
                        f"[{trace_id}] Failed to log packed_context keys", exc_info=True
                    )

        if nyx_context and getattr(nyx_context, "_init_mode", "") == "minimal":
            try:
                background_init = asyncio.create_task(
                    nyx_context.initialize(warm_minimal=False)
                )
                nyx_context._track_background_task(
                    background_init, task_name="nyx_context_full_boot"
                )
            except Exception:
                logger.debug(
                    f"[{trace_id}] Failed to schedule full NyxContext warmup", exc_info=True
                )

        # ---- STEP 2: World state integration ----------------------------------
        async with _log_step("world_state", trace_id):
            orchestrator_ready = False
            orchestrator = None

            if nyx_context:
                orchestrator = getattr(nyx_context, "world_orchestrator", None)
                try:
                    orchestrator_ready = nyx_context.is_orchestrator_ready("world")
                except Exception:
                    logger.debug(
                        f"[{trace_id}] Failed to check world orchestrator readiness",
                        exc_info=True,
                    )

                if not orchestrator_ready:
                    wait_budget = _safe_time_budget(time_left(), minimum=0.1, maximum=0.75)
                    try:
                        orchestrator_ready = await asyncio.wait_for(
                            nyx_context.await_orchestrator("world"),
                            timeout=wait_budget or 0.25,
                        )
                    except asyncio.TimeoutError:
                        logger.debug(
                            f"[{trace_id}] World orchestrator await timed out; using cached state if present"
                        )
                    except Exception:
                        logger.debug(
                            f"[{trace_id}] World orchestrator await failed softly",
                            exc_info=True,
                        )

            if orchestrator is not None:
                cached_state = orchestrator.get_cached_state()
                if cached_state is None and orchestrator_ready:
                    cached_state = await orchestrator.get_world_state()
                if cached_state is not None and nyx_context:
                    nyx_context.current_world_state = cached_state
            elif nyx_context and nyx_context.world_director and getattr(
                nyx_context.world_director, "context", None
            ):
                nyx_context.current_world_state = (
                    nyx_context.world_director.context.current_world_state
                )

        if movement_fast_path and nyx_context is not None:
            nyx_context.current_context["feasibility"] = fast if isinstance(fast, dict) else {}
            fast_path_response = await _run_movement_transition_fast_path(
                nyx_context,
                packed_context,
                user_input,
                fast if isinstance(fast, dict) else {},
                trace_id,
                start_time,
                movement_only=movement_only_intents,
                time_left_fn=time_left,
            )
            if fast_path_response is not None:
                metadata = fast_path_response.get("metadata") or {}
                narration = (
                    fast_path_response.get("movement_prelude")
                    or
                    fast_path_response.get("narration")
                    or fast_path_response.get("response")
                    or ""
                )
                needs_clarification = bool(metadata.get("needs_travel_mode_choice"))

                if needs_clarification:
                    logger.info(
                        f"[{trace_id}] Movement fast path produced clarifying question; returning without main agent."
                    )
                    return fast_path_response

                if not narration and metadata.get("movement_meta"):
                    narration = _movement_prompt_block(
                        nyx_context, metadata.get("movement_meta")
                    )

                if narration:
                    movement_prelude = narration
                    logger.info(
                        f"[{trace_id}] Movement fast path produced movement context; continuing with main agent."
                    )
                else:
                    logger.info(
                        f"[{trace_id}] Movement fast path returned without prelude; continuing with full orchestration",
                    )

        if (
            movement_prelude is None
            and nyx_context is not None
            and nyx_context.current_context.get("movement_meta")
        ):
            movement_prelude = _movement_prompt_block(
                nyx_context, nyx_context.current_context.get("movement_meta")
            )

        # ---- STEP 3: Full feasibility (dynamic) --------------------------------
        logger.info(f"[{trace_id}] Running full feasibility assessment")
        feas: Optional[Dict[str, Any]] = None
        enhanced_input = user_input  # Initialize with original input

        assess_action_feasibility_fn = None
        record_impossibility_fn = None
        record_possibility_fn = None

        try:
            from nyx.nyx_agent.feasibility import (
                assess_action_feasibility as assess_action_feasibility_fn,
                record_impossibility as record_impossibility_fn,
                record_possibility as record_possibility_fn,
            )
        except ImportError:
            logger.warning(
                f"[{trace_id}] Full feasibility not available; proceeding without it."
            )
        except Exception as e:
            logger.warning(
                f"[{trace_id}] Full feasibility import failed softly: {e}", exc_info=True
            )

        fast_allows_action = fast_feasible_flag is True and fast_strategy == "allow"

        if assess_action_feasibility_fn:
            try:
                if fast_allows_action and isinstance(fast, dict):
                    feas = fast
                    nyx_context.current_context["feasibility"] = fast
                    logger.info(
                        f"[{trace_id}] Fast feasibility allowed action; skipping full feasibility assessment"
                    )
                else:
                    feas = await assess_action_feasibility_fn(
                        nyx_context,
                        user_input,
                        router_result=router_result,
                    )
                    nyx_context.current_context["feasibility"] = feas
                    logger.info(
                        f"[{trace_id}] Full feasibility: {feas.get('overall', {})}"
                    )
            except Exception as e:
                logger.warning(
                    f"[{trace_id}] Full feasibility failed softly: {e}", exc_info=True
                )

        if isinstance(feas, dict):
            overall = feas.get("overall", {}) or {}
            feasible_flag = overall.get("feasible")
            strategy = (overall.get("strategy") or "").lower()

            if feasible_flag is False and strategy == "deny":
                per = feas.get("per_intent") or []
                first = per[0] if per and isinstance(per[0], dict) else {}
                violations = first.get("violations", [])
                violation_text = (
                    violations[0]["reason"]
                    if violations
                    else "That violates the laws of this reality"
                )

                if record_impossibility_fn:
                    try:
                        await record_impossibility_fn(
                            nyx_context, user_input, violation_text
                        )
                    except Exception:
                        logger.debug(
                            f"[{trace_id}] record_impossibility failed softly",
                            exc_info=True,
                        )

                rejection_narrative = (
                    f"*{first.get('reality_response', 'Reality ripples and refuses.')}*\n\n"
                )
                rejection_narrative += first.get(
                    "narrator_guidance", "The world itself resists your attempt."
                )
                alternatives = first.get("suggested_alternatives", [])
                if alternatives:
                    rejection_narrative += (
                        f"\n\n*Perhaps you could {alternatives[0]} instead.*"
                    )
                choices = [
                    {
                        "text": alt,
                        "description": "A possible action within this reality",
                        "feasible": True,
                    }
                    for alt in alternatives[:4]
                ]

                return {
                    "success": True,
                    "response": rejection_narrative,
                    "metadata": {
                        "choices": choices,
                        "universal_updates": False,
                        "feasibility": feas,
                        "action_blocked": True,
                        "block_reason": violation_text,
                        "reality_maintained": True,
                    },
                    "trace_id": trace_id,
                    "processing_time": time.time() - start_time,
                }
            elif feasible_flag is False and strategy == "ask":
                constraints = feas.get("per_intent", [{}])[0].get("violations", [])
                constraint_text = (
                    "[REALITY CHECK: This action pushes boundaries. Consider: "
                    + ", ".join(v.get("reason", "") for v in constraints)
                    + ". Describe attempt with appropriate limitations.]"
                )
                enhanced_input = f"{constraint_text}\n\n{user_input}"
            elif feasible_flag is False and strategy == "defer":
                defer_context, extra_meta = extract_defer_details(feas)
                leads = extra_meta.get("leads", [])
                guidance = None
                if defer_context:
                    guidance = await _generate_defer_taunt(defer_context, trace_id, nyx_context)
                if not guidance:
                    guidance = (
                        build_defer_fallback_text(defer_context)
                        if defer_context
                        else "Oh, pet, slow down. Reality keeps its heel on you until you ground that attempt."
                    )

                logger.info(f"[{trace_id}] ACTION DEFERRED (full feasibility)")
                metadata = {
                    "choices": [{"text": lead} for lead in leads[:4]],
                    "universal_updates": False,
                    "feasibility": feas,
                    "action_blocked": True,
                    "action_deferred": True,
                    "reality_maintained": True,
                }
                metadata.update(extra_meta)
                return {
                    "success": True,
                    "response": guidance,
                    "metadata": metadata,
                    "trace_id": trace_id,
                    "processing_time": time.time() - start_time,
                }
            elif feasible_flag is True:
                if record_possibility_fn:
                    try:
                        intents = feas.get("per_intent", [])
                        if intents and (cats := intents[0].get("categories")):
                            await record_possibility_fn(
                                nyx_context, user_input, cats
                            )
                    except Exception:
                        logger.debug(
                            f"[{trace_id}] record_possibility failed softly",
                            exc_info=True,
                        )
                enhanced_input = (
                    "[REALITY CHECK: Action is feasible within universe laws.]\n\n"
                    f"{user_input}"
                )

        if movement_prelude:
            logger.info(f"[{trace_id}] Movement prelude injected into enhanced_input.")
            enhanced_input = f"{movement_prelude.strip()}\n\n{enhanced_input}"

        # ---- STEP 4: Tool sanitization ----------------------------------------
        async with _log_step("tool_sanitization", trace_id):
            sanitize_agent_tools_in_place(nyx_main_agent)
            log_strict_hits(nyx_main_agent)

        # ---- STEP 5: Run main agent with enhanced input ----------------------
        async with _log_step("agent_run", trace_id):
            runner_context = RunContextWrapper(nyx_context)
            safe_settings = ModelSettings(strict_tools=False)

            agent_model = getattr(nyx_main_agent, "model", None)
            model_label = _resolve_model_label(agent_model)
            tool_names: List[str] = []
            for tool in getattr(nyx_main_agent, "tools", None) or []:
                name = getattr(tool, "name", None) or getattr(tool, "__name__", None)
                if not name and hasattr(tool, "func"):
                    name = getattr(tool.func, "__name__", None)
                tool_names.append(name or str(tool))

            context_stats: Dict[str, Any] = {}
            if packed_context is not None:
                context_stats = {
                    "token_budget": getattr(packed_context, "token_budget", None),
                    "tokens_used": getattr(packed_context, "tokens_used", None),
                    "canonical": len(getattr(packed_context, "canonical", {}) or {}),
                    "optional": len(getattr(packed_context, "optional", {}) or {}),
                    "summarized": len(getattr(packed_context, "summarized", {}) or {}),
                }

            llm_timeout = main_agent_budget()
            run_config, run_limits = _build_run_config_with_limits(
                base_kwargs={
                    "model_settings": safe_settings,
                    "workflow_name": "Nyx Main Orchestrator",
                },
                limit_template=_MAIN_AGENT_RUN_LIMITS,
                time_budget=llm_timeout,
                trace_id=trace_id,
                log_label="agent_run",
            )
            logger.info(
                f"[{trace_id}] [agent_run] starting model={model_label} tools={tool_names} "
                f"ctx_stats={context_stats} user_input={user_input[:80]!r} "
                f"enhanced_input={enhanced_input[:80]!r} timeout={llm_timeout:.2f}s"
            )

            request = LLMRequest(
                prompt=enhanced_input,
                agent=nyx_main_agent,
                context=runner_context,
                runner_kwargs={"run_config": run_config},
                metadata={
                    "trace_id": trace_id,
                    "operation": LLMOperation.ORCHESTRATION.value,
                    "stream": False,
                    "tags": ["nyx", "orchestrator", "main"],
                    "run_limits": run_limits,
                },
            )
            agent_start = time.monotonic()
            timeout_response: Optional[Dict[str, Any]] = None
            try:
                result = await _execute_llm(request, timeout=llm_timeout)
            except asyncio.TimeoutError:
                elapsed = time.monotonic() - agent_start
                logger.warning(
                    f"[{trace_id}] [agent_run] timed out after {elapsed:.2f}s (budget={llm_timeout:.2f}s)"
                )
                narrative = (
                    "The narrator pauses as the world refuses to move. "
                    "Something behind the curtain stalled; try again in a moment."
                )
                nyx_context.current_context.setdefault("timeouts", []).append(
                    {
                        "stage": "agent_run",
                        "elapsed": elapsed,
                        "budget": llm_timeout,
                    }
                )
                timeout_response = {
                    "success": False,
                    "response": narrative,
                    "metadata": {
                        "degraded": True,
                        "reason": "timeout",
                        "reality_maintained": True,
                        "telemetry": {
                            "timeout_stage": "agent_run",
                            "elapsed": elapsed,
                            "budget": llm_timeout,
                        },
                    },
                    "trace_id": trace_id,
                    "processing_time": time.time() - start_time,
                }
            except Exception:
                elapsed = time.monotonic() - agent_start
                logger.exception(
                    f"[{trace_id}] [agent_run] failed elapsed={elapsed:.2f}s timeout={llm_timeout:.2f}s"
                )
                raise

            elapsed = time.monotonic() - agent_start
            if timeout_response is not None:
                return timeout_response

            logger.info(
                f"[{trace_id}] [agent_run] success elapsed={elapsed:.2f}s timeout={llm_timeout:.2f}s"
            )

<<<<<<< HEAD
            resp_stream = extract_runner_response(result.raw)
=======
            raw_run = getattr(result, "raw", result)
            resp_stream = extract_runner_response(raw_run)
            if timed_out:
                nyx_context.current_context.setdefault("timeouts", []).append(
                    {
                        "stage": "agent_run",
                        "elapsed": elapsed,
                        "budget": llm_timeout,
                    }
                )
>>>>>>> 1ee7c0a2

            event_source = resp_stream
            if isinstance(event_source, (str, bytes)):
                event_source = raw_run

            try:
                for ev in _iter_response_events(event_source or []):
                    if ev.get("type") == "function_call":
                        logger.info(
                            "[DEBUG] tool call: name=%s args=%r", ev.get("name"), ev.get("arguments")
                        )
                    if ev.get("type") == "function_call_output":
                        logger.info(
                            "[DEBUG] tool output: name=%s raw=%r", ev.get("name"), ev.get("output")
                        )
            except Exception:
                logger.debug("[%s] Failed to log response events", trace_id, exc_info=True)

        post_run_narrative: str = ""
        defer_universal_updates = False
        defer_punishment = False

        # ---- STEP 6: Post-run enforcement (updates/image hooks + punishment) ---
        async with _log_step("post_run_enforcement", trace_id):
            post_run_narrative = _extract_last_assistant_text(resp_stream)
            preview = (post_run_narrative or "").replace("\n", " ")[:200]
            logger.info("[%s] post_run_narrative preview=%r", trace_id, preview)

            if not _did_call_tool(resp_stream, "generate_universal_updates"):
                defer_universal_updates = True
                logger.info(
                    f"[{trace_id}] Deferring universal updates to background task"
                )

            if (
                time_left() >= 2.0
                and not _did_call_tool(resp_stream, "decide_image_generation")
                and post_run_narrative
                and len(post_run_narrative) > 20
            ):
                try:
                    image_result = await decide_image_generation_standalone(
                        nyx_context, post_run_narrative
                    )
                    resp_stream.append(
                        {
                            "type": "function_call_output",
                            "name": "decide_image_generation",
                            "output": image_result,
                        }
                    )
                except Exception as e:
                    logger.debug(
                        f"[{trace_id}] Post-run image decision failed softly: {e}"
                    )
            elif time_left() < 2.0:
                logger.info(
                    f"[{trace_id}] Skipping image decision due to low remaining budget"
                )

            if enforce_all_rules_on_player:
                defer_punishment = True
                logger.info(
                    f"[{trace_id}] Deferring punishment enforcement to background task"
                )
            else:
                logger.debug(
                    f"[{trace_id}] punishment module unavailable; skipping enforcement"
                )

        # ---- STEP 7: Response assembly (feasibility-aware) ---------------------
        async with _log_step("response_assembly", trace_id):
            resp_stream = await resolve_scene_requests(resp_stream, nyx_context)
            assembled = await assemble_nyx_response(
                agent_output=resp_stream,
                processing_metadata={
                    "feasibility": (feas or fast),
                    "punishment": nyx_context.current_context.get("punishment"),
                    "post_run_narrative": post_run_narrative,
                    "resp_stream": resp_stream,
                    "raw_response_stream": raw_run,
                },
                user_input=user_input,
                conversation_id=str(conversation_id),
                nyx_context=nyx_context,
            )

            assembled_meta = assembled.metadata or {}
            final_narrative = assembled.narrative or post_run_narrative
            degraded = bool(
                assembled_meta.get("error_stub")
                or assembled_meta.get("narrative_source") == "safe_stub"
                or assembled_meta.get("fallback_reason") == "missing_response"
            )

            out = {
                "success": not degraded,
                "response": assembled.narrative,
                "metadata": {
                    "world": getattr(assembled, "world_state", {}),
                    "choices": getattr(assembled, "choices", []),
                    "emergent": getattr(assembled, "emergent_events", []),
                    "image": getattr(assembled, "image", None),
                    "telemetry": (assembled.metadata or {}).get("performance", {}),
                    "nyx_commentary": (assembled.metadata or {}).get("nyx_commentary"),
                    "universal_updates": (assembled.metadata or {}).get(
                        "universal_updates", False
                    ),
                    "reality_maintained": True,
                    "punishment": nyx_context.current_context.get("punishment"),
                },
                "trace_id": trace_id,
                "processing_time": time.time() - start_time,
            }

            if degraded:
                out["metadata"]["degraded"] = True

            async def perform_background_writes() -> None:
                try:
                    # Save the final context state (emotional, scene, etc.)
                    await _save_context_state(nyx_context)

                    if defer_universal_updates and final_narrative:
                        try:
                            update_result = await generate_universal_updates_impl(
                                nyx_context, final_narrative
                            )
                            tool_payload = {
                                "type": "function_call_output",
                                "name": "generate_universal_updates",
                                "output": json.dumps(
                                    {
                                        "success": getattr(update_result, "success", True),
                                        "updates_generated": getattr(
                                            update_result, "updates_generated", False
                                        ),
                                        "source": "background_post_run",
                                    }
                                ),
                            }
                            resp_stream.append(tool_payload)
                            nyx_context.current_context.setdefault(
                                "deferred_tool_outputs", []
                            ).append(tool_payload)
                        except Exception as e:
                            logger.debug(
                                f"[{trace_id}] Deferred universal updates failed softly: {e}"
                            )

                    if defer_punishment and enforce_all_rules_on_player:
                        try:
                            player_name = (
                                nyx_context.current_context.get("player_name") or "Chase"
                            )
                            punishment_meta = {
                                "scene_tags": nyx_context.current_context.get(
                                    "scene_tags", []
                                ),
                                "stimuli": nyx_context.current_context.get("stimuli", []),
                                "feasibility": (feas or fast),
                                "turn_index": nyx_context.current_context.get(
                                    "turn_index", 0
                                ),
                            }
                            punishment_result = await enforce_all_rules_on_player(
                                player_name=player_name,
                                user_id=user_id,
                                conversation_id=conversation_id,
                                metadata=punishment_meta,
                            )
                            punishment_payload = {
                                "type": "function_call_output",
                                "name": "enforce_punishments",
                                "output": json.dumps(punishment_result),
                            }
                            resp_stream.append(punishment_payload)
                            nyx_context.current_context.setdefault(
                                "deferred_tool_outputs", []
                            ).append(punishment_payload)
                            nyx_context.current_context["punishment"] = punishment_result
                        except Exception as e:
                            logger.debug(
                                f"[{trace_id}] Deferred punishment enforcement failed softly: {e}"
                            )

                    # Persist any universal updates (like location changes)
                    if nyx_context and nyx_context.context_broker:
                        bundle = getattr(
                            nyx_context.context_broker, "_last_bundle", None
                        )
                        if bundle:
                            pending_updates = (
                                await nyx_context.context_broker.collect_universal_updates(
                                    bundle
                                )
                            )
                            if pending_updates:
                                await nyx_context.context_broker.apply_updates_async(
                                    pending_updates
                                )

                    logger.info(f"[{trace_id}] ✔ Background writes completed.")
                except Exception as e:
                    logger.error(
                        f"[{trace_id}] ✖ Background write task failed: {e}",
                        exc_info=True,
                    )

            if nyx_context:
                task = asyncio.create_task(perform_background_writes())
                nyx_context._track_background_task(
                    task, task_name="post_turn_writes"
                )

            logger.info(f"[{trace_id}] ========== PROCESS COMPLETE (Response Sent) ==========")
            logger.info(f"[{trace_id}] Response length: {len(assembled.narrative or '')}")
            logger.info(f"[{trace_id}] Processing time: {out['processing_time']:.2f}s")

            return out

    except asyncio.CancelledError:
        success = False
        failure_reason = "cancelled"
        logger.info(f"[{trace_id}] ========== PROCESS CANCELLED ==========")
        raise
    except Exception as e:
        success = False
        failure_reason = type(e).__name__
        logger.error(f"[{trace_id}] ========== PROCESS FAILED ==========", exc_info=True)
        return {
            "success": False,
            "response": "I encountered an error processing your request. Please try again.",
            "error": str(e),
            "trace_id": trace_id,
            "processing_time": time.time() - start_time,
        }
    finally:
        duration = time.perf_counter() - request_started
        REQUEST_LATENCY.labels(component="orchestrator").observe(duration)
        if not success:
            TASK_FAILURES.labels(
                task="nyx_orchestrator", reason=failure_reason or "unknown"
            ).inc()


# ===== State Management =====
async def _save_context_state(ctx: NyxContext):
    """Save context state to database"""
    async with get_db_connection_context() as conn:
        try:
            normalized_context = _normalize_scene_context(getattr(ctx, "current_context", {}))
            if isinstance(getattr(ctx, "current_context", None), dict):
                ctx.current_context.clear()
                ctx.current_context.update(normalized_context)
            else:
                ctx.current_context = normalized_context

            # Get emotional state from current_context or provide default
            emotional_state = ctx.current_context.get('emotional_state', {
                'valence': 0.0,
                'arousal': 0.5,
                'dominance': 0.7
            })

            # Save emotional state
            await conn.execute("""
                INSERT INTO NyxAgentState (user_id, conversation_id, emotional_state, updated_at)
                VALUES ($1, $2, $3, CURRENT_TIMESTAMP)
                ON CONFLICT (user_id, conversation_id) 
                DO UPDATE SET emotional_state = $3, updated_at = CURRENT_TIMESTAMP
            """, ctx.user_id, ctx.conversation_id, json.dumps(emotional_state, ensure_ascii=False))
            
            # Save current scene state for future feasibility checks
            scene_state = {
                "location": ctx.current_context.get("current_location"),
                "items": ctx.current_context.get("available_items", []),
                "npcs": ctx.current_context.get("present_npcs", [])
            }
            
            await conn.execute("""
                INSERT INTO CurrentRoleplay (user_id, conversation_id, key, value)
                VALUES ($1, $2, 'CurrentScene', $3)
                ON CONFLICT (user_id, conversation_id, key) 
                DO UPDATE SET value = EXCLUDED.value
            """, ctx.user_id, ctx.conversation_id, json.dumps(scene_state))
            
            # Save scenario state if active
            if ctx.scenario_state and ctx.scenario_state.get("active") and ctx._tables_available.get("scenario_states", True):
                should_save_heartbeat = ctx.should_run_task("scenario_heartbeat")
                
                try:
                    if should_save_heartbeat:
                        await conn.execute("""
                            INSERT INTO scenario_states (user_id, conversation_id, state_data, created_at)
                            VALUES ($1, $2, $3, CURRENT_TIMESTAMP)
                        """, ctx.user_id, ctx.conversation_id, 
                        json.dumps(ctx.scenario_state, ensure_ascii=False))
                        
                        ctx.record_task_run("scenario_heartbeat")
                    else:
                        await conn.execute("""
                            INSERT INTO scenario_states (user_id, conversation_id, state_data, created_at)
                            VALUES ($1, $2, $3, CURRENT_TIMESTAMP)
                            ON CONFLICT (user_id, conversation_id) 
                            DO UPDATE SET state_data = $3, created_at = CURRENT_TIMESTAMP
                        """, ctx.user_id, ctx.conversation_id, 
                        json.dumps(ctx.scenario_state, ensure_ascii=False))
                except Exception as e:
                    if "does not exist" in str(e) or "no such table" in str(e).lower():
                        ctx._tables_available["scenario_states"] = False
                        logger.warning("scenario_states table not available - skipping save")
                    else:
                        raise
            
            # Save learning metrics periodically
            if ctx.should_run_task("learning_save"):
                await conn.execute("""
                    INSERT INTO learning_metrics (user_id, conversation_id, metrics, learned_patterns, created_at)
                    VALUES ($1, $2, $3, $4, CURRENT_TIMESTAMP)
                """, ctx.user_id, ctx.conversation_id, 
                json.dumps(ctx.learning_metrics, ensure_ascii=False), 
                json.dumps(dict(list(ctx.learned_patterns.items())[-Config.MAX_LEARNED_PATTERNS:]), ensure_ascii=False))
                
                ctx.record_task_run("learning_save")
            
            # Save performance metrics periodically
            if ctx.should_run_task("performance_save"):
                bounded_metrics = ctx.performance_metrics.copy()
                if "response_times" in bounded_metrics:
                    bounded_metrics["response_times"] = bounded_metrics["response_times"][-Config.MAX_RESPONSE_TIMES:]
                
                await conn.execute("""
                    INSERT INTO performance_metrics (user_id, conversation_id, metrics, error_log, created_at)
                    VALUES ($1, $2, $3, $4, CURRENT_TIMESTAMP)
                """, ctx.user_id, ctx.conversation_id,
                json.dumps(bounded_metrics, ensure_ascii=False),
                json.dumps(ctx.error_log[-Config.MAX_ERROR_LOG_ENTRIES:], ensure_ascii=False))
                
                ctx.record_task_run("performance_save")
                
        except Exception as e:
            logger.error(f"Error saving context state: {e}")

# ===== High-Level Operations =====
async def generate_reflection(
    user_id: int,
    conversation_id: int,
    topic: Optional[str] = None
) -> Dict[str, Any]:
    """Generate a reflection from Nyx on a specific topic"""
    try:
        nyx_context = NyxContext(user_id, conversation_id)
        await nyx_context.initialize()

        prompt = f"Create a reflection about: {topic}" if topic else \
                 "Create a reflection about the user based on your memories"

        result = await run_agent_safely(
            reflection_agent,
            prompt,
            context=nyx_context,
            run_config=RunConfig(workflow_name="Nyx Reflection"),
        )

        reflection = result.final_output_as(MemoryReflection)
        return {
            "reflection": reflection.reflection,
            "confidence": reflection.confidence,
            "topic": reflection.topic or topic,
        }
    except Exception as e:
        logger.error(f"Error generating reflection: {e}")
        return {"reflection": "Unable to generate reflection at this time.", "confidence": 0.0, "topic": topic}

async def manage_scenario(scenario_data: Dict[str, Any]) -> Dict[str, Any]:
    """DEPRECATED - Replace with emergent scenario management"""
    try:
        user_id = scenario_data.get("user_id")
        conversation_id = scenario_data.get("conversation_id")

        from story_agent.world_director_agent import CompleteWorldDirector

        director = CompleteWorldDirector(user_id, conversation_id)
        await director.initialize()

        next_moment = await director.generate_next_moment()

        return {
            "success": True,
            "emergent_scenario": next_moment.get("moment"),
            "world_state": next_moment.get("world_state"),
            "patterns": next_moment.get("patterns"),
            "linear_progression": None
        }
    except Exception as e:
        logger.error(f"Error managing scenario: {e}")
        return {
            "success": False,
            "error": str(e)
        }

async def manage_relationships(interaction_data: Dict[str, Any]) -> Dict[str, Any]:
    """Manage and update relationships between entities."""
    nyx_context = None
    
    try:
        user_id = interaction_data.get("user_id")
        conversation_id = interaction_data.get("conversation_id")
        
        if not user_id or not conversation_id:
            raise ValueError("interaction_data must include user_id and conversation_id")
        
        nyx_context = NyxContext(user_id, conversation_id)
        await nyx_context.initialize()
        
        participants = interaction_data.get("participants", [])
        relationship_updates = {}
        
        for i, p1 in enumerate(participants):
            for p2 in participants[i+1:]:
                from .models import kvlist_to_dict
                p1_dict = kvlist_to_dict(p1) if not isinstance(p1, dict) else p1
                p2_dict = kvlist_to_dict(p2) if not isinstance(p2, dict) else p2
                
                entity_key = "_".join(sorted([str(p1_dict.get('id', p1)), str(p2_dict.get('id', p2))]))
                
                trust_change = 0.1 if interaction_data.get("outcome") == "success" else -0.05
                bond_change = 0.05 if interaction_data.get("emotional_impact", {}).get("positive", 0) > 0 else 0
                power_change = 0.0
                 
                if interaction_data.get("interaction_type") == "training":
                    power_change = 0.05
                elif interaction_data.get("interaction_type") == "conflict":
                    power_change = -0.05
                
                result = await update_relationship_state(
                    RunContextWrapper(context=nyx_context),
                    UpdateRelationshipStateInput(
                        entity_id=entity_key,
                        trust_change=trust_change,
                        power_change=power_change,
                        bond_change=bond_change
                    )
                )
                
                relationship_updates[entity_key] = json.loads(result)
        
        logger.warning("interaction_history table not found in schema - skipping interaction storage")
        
        for pair, updates in relationship_updates.items():
            await nyx_context.learn_from_interaction(
                action=f"relationship_{interaction_data.get('interaction_type', 'general')}",
                outcome=interaction_data.get("outcome", "unknown"),
                success=updates.get("changes", {}).get("trust", 0) > 0
            )
        
        return {
            "success": True,
            "relationship_updates": relationship_updates,
            "analysis": {
                "total_relationships_updated": len(relationship_updates),
                "interaction_type": interaction_data.get("interaction_type"),
                "outcome": interaction_data.get("outcome"),
                "stored_in_history": False
            }
        }
        
    except Exception as e:
        logger.error(f"Error managing relationships: {e}")
        if nyx_context:
            nyx_context.log_error(e, interaction_data)
        return {
            "success": False,
            "error": str(e)
        }

async def store_messages(user_id: int, conversation_id: int, user_input: str, nyx_response: str):
    """Store user and Nyx messages in database"""
    async with get_db_connection_context() as conn:
        await conn.execute(
            "INSERT INTO messages (conversation_id, sender, content) VALUES ($1, $2, $3)",
            conversation_id, "user", user_input
        )
        
        await conn.execute(
            "INSERT INTO messages (conversation_id, sender, content) VALUES ($1, $2, $3)",
            conversation_id, "Nyx", nyx_response
        )<|MERGE_RESOLUTION|>--- conflicted
+++ resolved
@@ -2529,6 +2529,7 @@
                         "degraded": True,
                         "reason": "timeout",
                         "reality_maintained": True,
+                        "universal_updates": False,
                         "telemetry": {
                             "timeout_stage": "agent_run",
                             "elapsed": elapsed,
@@ -2553,20 +2554,10 @@
                 f"[{trace_id}] [agent_run] success elapsed={elapsed:.2f}s timeout={llm_timeout:.2f}s"
             )
 
-<<<<<<< HEAD
-            resp_stream = extract_runner_response(result.raw)
-=======
+
             raw_run = getattr(result, "raw", result)
             resp_stream = extract_runner_response(raw_run)
-            if timed_out:
-                nyx_context.current_context.setdefault("timeouts", []).append(
-                    {
-                        "stage": "agent_run",
-                        "elapsed": elapsed,
-                        "budget": llm_timeout,
-                    }
-                )
->>>>>>> 1ee7c0a2
+
 
             event_source = resp_stream
             if isinstance(event_source, (str, bytes)):
