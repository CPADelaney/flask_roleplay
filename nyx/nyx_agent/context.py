--- conflicted
+++ resolved
@@ -2812,14 +2812,11 @@
     # ────────── ERROR LOGGING ──────────
     error_log: List[Dict[str, Any]] = field(default_factory=list)
     error_counts: Dict[str, int] = field(default_factory=dict)
-<<<<<<< HEAD
 
     _init_tasks: Dict[str, asyncio.Task[Any]] = field(default_factory=dict, init=False, repr=False)
     _is_initialized: bool = field(default=False, init=False)
     _init_lock: asyncio.Lock = field(default_factory=asyncio.Lock, init=False, repr=False)
-=======
     background_tasks: Set[asyncio.Task] = field(default_factory=set)
->>>>>>> 0a71460d
     
     async def initialize(self):
         """Initialize orchestrators lazily and start subsystem tasks without blocking."""
