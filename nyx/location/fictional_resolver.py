# nyx/location/fictional_resolver.py
from __future__ import annotations
<<<<<<< HEAD

import json
import logging
import os
import random
import re
from typing import Any, Dict, Iterable, List, Mapping, Optional, Tuple

import asyncpg

from db.connection import get_db_connection_context
from logic.gpt_utils import call_gpt_json
=======

import json
import logging
import os
import random
import re
import unicodedata
from pathlib import Path
from typing import Any, Dict, List

from logic.chatgpt_integration import ALLOWS_TEMPERATURE, OpenAIClientManager
from logic.json_helpers import safe_json_loads
>>>>>>> 24170f05
from nyx.conversation.snapshot_store import ConversationSnapshotStore

from .anchors import derive_geo_anchor
from .hierarchy import generate_and_persist_hierarchy
from .query import PlaceQuery
from .types import (
    Anchor,
    Candidate,
    Location,
    Place,
    ResolveResult,
    STATUS_ASK,
    STATUS_AMBIGUOUS,
    STATUS_EXACT,
)

_CONTENT_PATH = os.environ.get("NYX_CITY_CONTENT", "nyx_data/city_archetypes.json")

<<<<<<< HEAD
logger = logging.getLogger(__name__)

_DISTRICT_SLUG_RE = re.compile(r"[^a-z0-9]+")

_DEFAULT_DISTRICT_FALLBACKS: List[Dict[str, Any]] = [
    {
        "key": "old_port",
        "name": "Old Port",
        "vibe": "Salt-washed boardwalks buzzing with fishmongers and smugglers' gossip.",
        "layout": "Wraps around the tidal harbor on the eastern edge of the city.",
        "theme": "Harborfront trade and lantern-lit docks",
        "summary": "An old harbor district that never sleeps.",
        "features": [
            "Creaking piers and rusted cranes",
            "Underground tunnels linking warehouses",
            "Nighttime lantern festivals along the quay",
        ],
    },
    {
        "key": "glassline",
        "name": "Glassline",
        "vibe": "Sleek towers of mirrored glass shelter avant-garde tech collectives.",
        "layout": "A linear ridge of skybridges stretching north of the city center.",
        "theme": "Cutting-edge innovation wrapped in neon glow",
        "summary": "The experimental heart of the city where prototypes hit the streets first.",
        "features": [
            "Skyrail arteries weaving between research spires",
            "Holo-galleries that remix memories",
            "A cooperative robotics bazaar at street level",
        ],
    },
    {
        "key": "western_dunes",
        "name": "Western Dunes",
        "vibe": "Wind-carved sandstone rowhouses frame hidden courtyards and spice markets.",
        "layout": "Undulating terraces climbing the sun-baked bluffs to the west.",
        "theme": "Desert craftsmanship meeting city refuge",
        "summary": "A residential quarter shaped by shifting sands and patient artisans.",
        "features": [
            "Cooling cistern gardens shared by neighbors",
            "Rooftop spice auctions at twilight",
            "Whisper tunnels that carry news between homes",
        ],
    },
    {
        "key": "canvas_row",
        "name": "Canvas Row",
        "vibe": "Murals spill onto cobbles while buskers orchestrate the evening air.",
        "layout": "A looping crescent hugging the riverfront south of downtown.",
        "theme": "Art collectives and festival streets",
        "summary": "The city's bohemian artery where every night is opening night.",
        "features": [
            "Shared studios carved into old tram depots",
            "Pop-up night markets curated by guilds",
            "Floating stages drifting along the river",
        ],
    },
]
=======
LOGGER = logging.getLogger(__name__)

_WORLD_SEED_MODEL = os.getenv("NYX_WORLD_SEED_MODEL", "gpt-4o-mini")
_WORLD_SEED_DIR = Path(os.getenv("NYX_WORLD_SEED_DIR", "nyx_data/world_seeds"))
try:
    _WORLD_SEED_MAX_TOKENS = int(os.getenv("NYX_WORLD_SEED_MAX_TOKENS", "1100"))
except ValueError:
    _WORLD_SEED_MAX_TOKENS = 1100
try:
    _WORLD_SEED_TEMPERATURE = float(os.getenv("NYX_WORLD_SEED_TEMPERATURE", "0.2"))
except ValueError:
    _WORLD_SEED_TEMPERATURE = 0.2

_WORLD_SEED_PROMPT = """You are Nyx's city architect.
Design a fictional urban world seed for collaborative roleplay.

Respond with JSON only, following this schema:
{
  "rules": ["string", ...],
  "themes": ["string", ...],
  "default_travel": {
    "mode": "string",
    "notes": "string",
    "average_minutes": number
  },
  "districts": [
    {"name": "string", "vibe": "string", "signature": "string"}
  ],
  "landmarks": [
    {"name": "string", "hook": "string"}
  ],
  "narrative_hooks": ["string", ...]
}

Concept: {concept}

Keep strings short and game-ready. Include at least three rules and themes.
Do not include markdown fences or commentary.
"""

_OPENAI_MANAGER = OpenAIClientManager()


class WorldSeedGenerationError(RuntimeError):
    """Raised when the world seed cannot be generated or parsed."""


def _slugify_concept(value: str) -> str:
    normalised = unicodedata.normalize("NFKD", value).encode("ascii", "ignore").decode("ascii")
    slug = re.sub(r"[^a-z0-9]+", "-", normalised.lower()).strip("-")
    return slug or "world"


def _seed_path_for_slug(slug: str) -> Path:
    return _WORLD_SEED_DIR / f"{slug}.json"


def _strip_json_markers(text: str) -> str:
    text = (text or "").strip()
    if not text:
        return ""
    fence = re.match(r"```(?:json)?(.*)```", text, re.DOTALL | re.IGNORECASE)
    if fence:
        text = fence.group(1).strip()
    if text.lower().startswith("json"):
        text = text[4:].lstrip()
    return text


def _extract_response_text(response: Any) -> str:
    if getattr(response, "output_json", None):
        return json.dumps(response.output_json, ensure_ascii=False)
    if getattr(response, "output_text", None):
        text = response.output_text.strip()
        if text:
            return text
    for message in getattr(response, "output", []) or []:
        for part in getattr(message, "content", []) or []:
            part_type = getattr(part, "type", None)
            if part_type == "output_json" and getattr(part, "json", None) is not None:
                return json.dumps(part.json, ensure_ascii=False)
            if part_type == "output_text":
                text = getattr(part, "text", "").strip()
                if text:
                    return text
    for call in getattr(response, "tool_calls", []) or []:
        fn = getattr(call, "function", None)
        if fn and getattr(fn, "arguments", None):
            return json.dumps(fn.arguments, ensure_ascii=False)
    raise WorldSeedGenerationError("World seed LLM response did not contain parsable output.")


def _parse_seed_payload(raw_text: str) -> Dict[str, Any]:
    cleaned = _strip_json_markers(raw_text)
    try:
        return json.loads(cleaned)
    except json.JSONDecodeError as exc:
        fallback = safe_json_loads(cleaned)
        if fallback:
            return fallback
        match = re.search(r"\{[\s\S]*\}", cleaned)
        if match:
            snippet = match.group(0)
            try:
                return json.loads(snippet)
            except json.JSONDecodeError:
                fallback = safe_json_loads(snippet)
                if fallback:
                    return fallback
        raise WorldSeedGenerationError(
            f"World seed JSON parsing failed: {exc}. Snippet: {cleaned[:200]}"
        ) from exc


def _coerce_string_list(values: Any, *, field: str) -> List[str]:
    if not isinstance(values, list):
        raise WorldSeedGenerationError(f"World seed '{field}' must be a list of strings.")
    items: List[str] = []
    for value in values:
        if isinstance(value, str):
            candidate = value.strip()
        elif isinstance(value, dict) and "text" in value:
            candidate = str(value["text"]).strip()
        else:
            candidate = str(value).strip()
        if candidate:
            items.append(candidate)
    if not items:
        raise WorldSeedGenerationError(f"World seed '{field}' cannot be empty.")
    return items


def _normalise_default_travel(payload: Dict[str, Any]) -> Dict[str, Any]:
    if not isinstance(payload, dict):
        raise WorldSeedGenerationError("World seed 'default_travel' must be an object.")
    mode = (
        payload.get("mode")
        or payload.get("method")
        or payload.get("type")
        or payload.get("style")
    )
    if not mode or not str(mode).strip():
        raise WorldSeedGenerationError("World seed 'default_travel' requires a mode description.")
    details: Dict[str, Any] = {"mode": str(mode).strip()}
    notes = payload.get("notes") or payload.get("description") or payload.get("summary")
    if notes and str(notes).strip():
        details["notes"] = str(notes).strip()
    avg_minutes = None
    for key in ("average_minutes", "average_time_minutes", "travel_minutes", "duration_minutes"):
        value = payload.get(key)
        if value is None:
            continue
        try:
            avg_minutes = float(value)
            break
        except (TypeError, ValueError):
            continue
    if avg_minutes is not None:
        details["average_minutes"] = avg_minutes
    for extra_key, extra_value in payload.items():
        if extra_key in {
            "mode",
            "method",
            "type",
            "style",
            "notes",
            "description",
            "summary",
            "average_minutes",
            "average_time_minutes",
            "travel_minutes",
            "duration_minutes",
        }:
            continue
        details.setdefault("extra", {})[extra_key] = extra_value
    return details


def _normalise_seed(payload: Dict[str, Any], *, concept: str, slug: str) -> Dict[str, Any]:
    if not isinstance(payload, dict):
        raise WorldSeedGenerationError("World seed payload must be a JSON object.")
    rules = _coerce_string_list(payload.get("rules"), field="rules")
    themes = _coerce_string_list(payload.get("themes"), field="themes")
    default_travel = _normalise_default_travel(payload.get("default_travel"))
    seed: Dict[str, Any] = {
        "concept": concept,
        "slug": slug,
        "rules": rules,
        "themes": themes,
        "default_travel": default_travel,
    }
    for key, value in payload.items():
        if key in {"rules", "themes", "default_travel", "concept", "slug"}:
            continue
        seed[key] = value
    return seed


async def generate_world_seed(
    concept: str,
    *,
    model: str | None = None,
    temperature: float | None = None,
) -> Dict[str, Any]:
    """Generate and persist a fictional world seed for the provided concept."""

    if not concept or not concept.strip():
        raise WorldSeedGenerationError("Concept must be a non-empty string.")
    concept_text = concept.strip()
    slug = _slugify_concept(concept_text)
    prompt = _WORLD_SEED_PROMPT.format(concept=concept_text)
    instructions = (
        "You curate immersive fictional cities for Nyx. "
        "Always answer with strict JSON that matches the requested schema."
    )

    client = _OPENAI_MANAGER.async_client
    params: Dict[str, Any] = {
        "model": model or _WORLD_SEED_MODEL,
        "instructions": instructions,
        "input": [{"role": "user", "content": prompt}],
        "max_output_tokens": _WORLD_SEED_MAX_TOKENS,
    }
    resolved_temperature = _WORLD_SEED_TEMPERATURE if temperature is None else temperature
    if resolved_temperature is not None and params["model"] in ALLOWS_TEMPERATURE:
        params["temperature"] = resolved_temperature

    try:
        response = await client.responses.create(**params)
    except Exception as exc:  # pragma: no cover - network failure guard
        LOGGER.exception("World seed request failed", exc_info=exc)
        raise WorldSeedGenerationError(f"World seed request failed: {exc}") from exc

    raw_text = _extract_response_text(response)
    parsed = _parse_seed_payload(raw_text)
    seed = _normalise_seed(parsed, concept=concept_text, slug=slug)

    cache_path = _seed_path_for_slug(slug)
    cache_path.parent.mkdir(parents=True, exist_ok=True)
    with cache_path.open("w", encoding="utf-8") as handle:
        json.dump(seed, handle, ensure_ascii=False, indent=2)

    return seed


async def load_world_seed(
    concept: str,
    *,
    model: str | None = None,
    force_refresh: bool = False,
    temperature: float | None = None,
) -> Dict[str, Any]:
    """Load a cached world seed or generate it on-demand."""

    if not concept or not concept.strip():
        raise WorldSeedGenerationError("Concept must be a non-empty string.")
    concept_text = concept.strip()
    slug = _slugify_concept(concept_text)
    cache_path = _seed_path_for_slug(slug)

    if cache_path.exists() and not force_refresh:
        try:
            with cache_path.open("r", encoding="utf-8") as handle:
                cached = json.load(handle)
            return _normalise_seed(cached, concept=concept_text, slug=slug)
        except Exception as exc:
            LOGGER.warning("Failed to load cached world seed '%s': %s", slug, exc)

    return await generate_world_seed(
        concept_text,
        model=model,
        temperature=temperature,
    )
>>>>>>> 24170f05

def _load_pack() -> Dict[str, Any]:
    if os.path.exists(_CONTENT_PATH):
        try:
            with open(_CONTENT_PATH, "r", encoding="utf-8") as f:
                return json.load(f)
        except Exception:
            pass
    return {"districts": [], "archetypes": [], "lexicon": {}}

def _synth_name(patterns: List[str], lexicon: Dict[str, List[str]], rng: random.Random) -> str:
    if not patterns:
        return "The " + "".join(rng.choice("BCDFGHJKLMNPQRSTVWXYZ") + rng.choice("aeiou") for _ in range(3))
    pat = rng.choice(patterns)
    def repl(tok: str) -> str:
        key = tok.strip("{}").lower()
        choices = lexicon.get(key) or [key.title()]
        return rng.choice(choices)
    out, cur, buf = [], False, ""
    for ch in pat:
        if ch == "{":
            if cur: buf += ch
            else:
                cur = True; buf = "{"
        elif ch == "}":
            if cur:
                buf += "}"; out.append(repl(buf)); cur = False; buf = ""
            else:
                out.append("}")
        else:
            if cur: buf += ch
            else: out.append(ch)
    if cur: out.append(buf)
    return "".join(out).strip()


def _slugify_token(value: str, *, default: str = "district") -> str:
    candidate = (value or "").strip().lower()
    candidate = _DISTRICT_SLUG_RE.sub("-", candidate)
    candidate = candidate.strip("-")
    return candidate or default


def _stringify(value: Any) -> str:
    if value is None:
        return ""
    if isinstance(value, str):
        return value.strip()
    return str(value).strip()


def _normalize_feature_list(value: Any) -> List[str]:
    if value is None:
        return []
    if isinstance(value, (list, tuple, set)):
        items = [_stringify(item) for item in value]
        return [item for item in items if item]
    if isinstance(value, str):
        text = _stringify(value)
        return [text] if text else []
    return []


def _compose_description(vibe: str, layout: str, theme: str, summary: str) -> str:
    parts: List[str] = []
    for piece in (vibe, layout):
        piece = _stringify(piece)
        if piece:
            parts.append(piece)
    theme_text = _stringify(theme)
    if theme_text:
        parts.append(f"Theme: {theme_text}")
    summary_text = _stringify(summary)
    if summary_text:
        parts.append(summary_text)
    return " ".join(parts).strip()


def _truncate_seed_text(text: str, limit: int = 1500) -> str:
    if len(text) <= limit:
        return text
    return text[: limit - 1].rstrip() + "…"


def _format_world_seed(world_seed: Mapping[str, Any], city_name: str) -> str:
    if not world_seed:
        return f"The city of {city_name} has no additional seed metadata."
    interesting_keys = (
        "themes",
        "tone",
        "genre",
        "travel_rules",
        "technology",
        "technology_level",
        "magic",
        "factions",
        "power_centers",
        "notable_sites",
        "history",
        "geography",
        "climate",
        "culture",
        "conflicts",
    )
    summary: Dict[str, Any] = {}
    for key in interesting_keys:
        value = world_seed.get(key)
        if value:
            summary[key] = value
    if not summary:
        summary = dict(world_seed)
    serialized = json.dumps(summary, indent=2, sort_keys=True, ensure_ascii=False)
    return _truncate_seed_text(serialized)


def _extract_nested_value(seed: Mapping[str, Any], path: Iterable[str]) -> Any:
    current: Any = seed
    for key in path:
        if isinstance(current, Mapping):
            current = current.get(key)
        else:
            return None
    return current


def _coerce_float(value: Any) -> Optional[float]:
    if value is None:
        return None
    if isinstance(value, (int, float)):
        return float(value)
    try:
        return float(str(value))
    except (TypeError, ValueError):
        return None


_LAT_PATHS: Tuple[Tuple[str, ...], ...] = (
    ("geo_anchor", "lat"),
    ("geo_anchor", "latitude"),
    ("geo", "lat"),
    ("geo", "latitude"),
    ("origin", "lat"),
    ("origin", "latitude"),
    ("city_center", "lat"),
    ("city_center", "latitude"),
    ("coordinates", "lat"),
    ("coordinates", "latitude"),
    ("primary_city", "lat"),
    ("primary_city", "latitude"),
    ("lat",),
    ("latitude",),
)

_LON_PATHS: Tuple[Tuple[str, ...], ...] = (
    ("geo_anchor", "lon"),
    ("geo_anchor", "longitude"),
    ("geo", "lon"),
    ("geo", "longitude"),
    ("origin", "lon"),
    ("origin", "longitude"),
    ("city_center", "lon"),
    ("city_center", "longitude"),
    ("coordinates", "lon"),
    ("coordinates", "longitude"),
    ("primary_city", "lon"),
    ("primary_city", "longitude"),
    ("lon",),
    ("longitude",),
)

_REGION_PATHS: Tuple[Tuple[str, ...], ...] = (
    ("region",),
    ("primary_region",),
    ("geo", "region"),
    ("geo_anchor", "region"),
    ("hints", "geo_anchor", "region"),
)

_COUNTRY_PATHS: Tuple[Tuple[str, ...], ...] = (
    ("country",),
    ("nation",),
    ("geo", "country"),
    ("geo_anchor", "country"),
    ("hints", "geo_anchor", "country"),
)

_PLANET_PATHS: Tuple[Tuple[str, ...], ...] = (
    ("planet",),
    ("world", "planet"),
    ("geo", "planet"),
)

_GALAXY_PATHS: Tuple[Tuple[str, ...], ...] = (
    ("galaxy",),
    ("world", "galaxy"),
)

_REALM_PATHS: Tuple[Tuple[str, ...], ...] = (
    ("realm",),
    ("world", "realm"),
)

_WORLD_NAME_PATHS: Tuple[Tuple[str, ...], ...] = (
    ("name",),
    ("world_name",),
    ("world", "name"),
)


def _extract_lat_lon(world_seed: Mapping[str, Any]) -> Tuple[Optional[float], Optional[float]]:
    lat: Optional[float] = None
    lon: Optional[float] = None
    for path in _LAT_PATHS:
        lat = _coerce_float(_extract_nested_value(world_seed, path))
        if lat is not None:
            break
    for path in _LON_PATHS:
        lon = _coerce_float(_extract_nested_value(world_seed, path))
        if lon is not None:
            break
    return lat, lon


def _extract_text_value(world_seed: Mapping[str, Any], paths: Iterable[Iterable[str]]) -> Optional[str]:
    for path in paths:
        value = _extract_nested_value(world_seed, path)
        text = _stringify(value)
        if text:
            return text
    return None


def _fallback_districts(city_name: str) -> List[Dict[str, Any]]:
    results: List[Dict[str, Any]] = []
    for entry in _DEFAULT_DISTRICT_FALLBACKS:
        clone = dict(entry)
        clone.setdefault(
            "description",
            _compose_description(clone.get("vibe", ""), clone.get("layout", ""), clone.get("theme", ""), clone.get("summary", "")),
        )
        results.append(clone)
    return results


def _normalize_generated_districts(payload: Mapping[str, Any]) -> List[Dict[str, Any]]:
    districts: Any = payload
    if isinstance(payload, Mapping):
        districts = payload.get("districts", payload)
    if not isinstance(districts, list):
        return []

    normalized: List[Dict[str, Any]] = []
    seen_keys: set[str] = set()
    for entry in districts:
        if not isinstance(entry, Mapping):
            continue
        name = _stringify(entry.get("name") or entry.get("label"))
        if not name:
            continue
        key_source = _stringify(entry.get("key") or entry.get("id"))
        slug = _slugify_token(key_source or name, default=f"district-{len(normalized) + 1}")
        if slug in seen_keys:
            slug = _slugify_token(f"{slug}-{len(seen_keys) + 1}")
        seen_keys.add(slug)

        vibe = _stringify(entry.get("vibe") or entry.get("mood") or entry.get("atmosphere"))
        layout = _stringify(entry.get("layout") or entry.get("relative_layout") or entry.get("placement") or entry.get("orientation"))
        theme = _stringify(entry.get("theme") or entry.get("focus") or entry.get("hook"))
        summary = _stringify(entry.get("summary") or entry.get("tagline") or entry.get("pitch") or entry.get("notes"))
        features = _normalize_feature_list(entry.get("features") or entry.get("landmarks") or entry.get("notable_features"))
        description = _stringify(entry.get("description")) or _compose_description(vibe, layout, theme, summary)

        normalized.append(
            {
                "key": slug,
                "name": name,
                "vibe": vibe,
                "layout": layout,
                "theme": theme,
                "summary": summary,
                "features": features,
                "description": description,
            }
        )
        if len(normalized) >= 5:
            break
    return normalized


def _district_profile_from_location(location: Location) -> Dict[str, Any]:
    customs = list(location.local_customs or [])
    for entry in customs:
        if isinstance(entry, Mapping) and entry.get("kind") == "district_profile":
            profile = dict(entry)
            profile.setdefault("name", entry.get("name") or location.district or location.location_name.title())
            profile.setdefault("key", _slugify_token(str(entry.get("key") or profile["name"])))
            profile.setdefault("vibe", _stringify(entry.get("vibe")) or (location.description or ""))
            profile.setdefault("layout", _stringify(entry.get("layout")))
            profile.setdefault("theme", _stringify(entry.get("theme")))
            profile.setdefault("summary", _stringify(entry.get("summary")))
            return profile

    fallback_name = location.district or location.location_name
    profile = {
        "name": fallback_name.title() if isinstance(fallback_name, str) else "District",
        "key": _slugify_token(str(fallback_name or location.id or "district")),
        "vibe": location.description or "",
        "layout": "",
        "theme": "",
        "summary": "",
    }
    return profile


def _venue_matches_district(venue: Mapping[str, Any], *, key: str, label: str) -> bool:
    if not isinstance(venue, Mapping):
        return False
    v_key = venue.get("district_key")
    if isinstance(v_key, str) and v_key == key:
        return True
    v_label = venue.get("district")
    if isinstance(v_label, str) and v_label == label:
        return True
    return False


async def get_or_generate_districts(
    world_seed: Dict[str, Any],
    *,
    user_id: str,
    conversation_id: str,
    city_name: str,
) -> List[Location]:
    seed: Dict[str, Any] = dict(world_seed or {})
    city = _stringify(city_name) or seed.get("primary_city") or seed.get("name") or "Fictional City"
    seed.setdefault("primary_city", city)

    try:
        user_key = int(user_id)
        conversation_key = int(conversation_id)
    except (TypeError, ValueError) as exc:
        raise ValueError("user_id and conversation_id must be convertible to int") from exc

    async with get_db_connection_context() as conn:
        try:
            rows = await conn.fetch(
                """
                SELECT *
                FROM Locations
                WHERE user_id = $1
                  AND conversation_id = $2
                  AND LOWER(COALESCE(city, parent_location, '')) = LOWER($3)
                  AND COALESCE(LOWER(location_type), '') = 'district'
                  AND LOWER(COALESCE(scope, CASE WHEN is_fictional THEN 'fictional' ELSE 'real' END)) = 'fictional'
                ORDER BY id
                """,
                user_key,
                conversation_key,
                city,
            )
        except asyncpg.UndefinedColumnError:
            rows = await conn.fetch(
                """
                SELECT *
                FROM Locations
                WHERE user_id = $1
                  AND conversation_id = $2
                  AND LOWER(COALESCE(city, parent_location, '')) = LOWER($3)
                  AND COALESCE(LOWER(location_type), '') = 'district'
                  AND is_fictional = TRUE
                ORDER BY id
                """,
                user_key,
                conversation_key,
                city,
            )

    if rows:
        return [Location.from_record(row) for row in rows]

    seed_summary = _format_world_seed(seed, city)
    context_name = _extract_text_value(seed, _WORLD_NAME_PATHS) or city
    prompt = (
        f"You are a meticulous world-builder designing distinct districts for the fictional city \"{city}\".\n"
        f"World seed insights:\n{seed_summary}\n\n"
        "Return a JSON object with a `districts` array containing three to five entries. "
        "Each district must provide: key, name, vibe, layout, theme, summary, and a list of 2-4 distinctive features. "
        "Focus on relative placement and differentiated vibes. Respond with JSON only."
    )

    try:
        llm_payload = await call_gpt_json(
            conversation_key,
            context=f"World-building for {context_name}",
            prompt=prompt,
            model="gpt-5-nano",
            temperature=0.35,
            max_retries=3,
        )
    except Exception as exc:
        logger.warning("Fictional district generation call failed: %s", exc, exc_info=True)
        llm_payload = {}

    specs = _normalize_generated_districts(llm_payload if isinstance(llm_payload, Mapping) else {})
    if not specs:
        logger.info("Falling back to default district templates for %s", city)
        specs = _fallback_districts(city)

    lat_hint, lon_hint = _extract_lat_lon(seed)
    seed_base = f"{user_key}:{conversation_key}:{city.lower()}"
    if lat_hint is None:
        lat_hint = 37.7749 + random.Random(f"{seed_base}:lat").uniform(-0.5, 0.5)
    if lon_hint is None:
        lon_hint = -122.4194 + random.Random(f"{seed_base}:lon").uniform(-0.5, 0.5)

    region = _extract_text_value(seed, _REGION_PATHS)
    country = _extract_text_value(seed, _COUNTRY_PATHS)
    planet = _extract_text_value(seed, _PLANET_PATHS)
    galaxy = _extract_text_value(seed, _GALAXY_PATHS)
    realm = _extract_text_value(seed, _REALM_PATHS)
    world_name = _extract_text_value(seed, _WORLD_NAME_PATHS)

    persisted: List[Location] = []
    async with get_db_connection_context() as conn:
        async with conn.transaction():
            for spec in specs:
                key = spec["key"]
                rng = random.Random(f"{seed_base}:{key}")
                lat = spec.get("lat") or (lat_hint + rng.uniform(-0.03, 0.03))
                lon = spec.get("lon") or (lon_hint + rng.uniform(-0.03, 0.03))
                spec["lat"] = round(lat, 6)
                spec["lon"] = round(lon, 6)

                description = spec.get("description") or _compose_description(
                    spec.get("vibe", ""),
                    spec.get("layout", ""),
                    spec.get("theme", ""),
                    spec.get("summary", ""),
                )
                spec["description"] = description
                features = spec.get("features") or []
                if not features and description:
                    features = [description]
                spec["features"] = features

                address: Dict[str, Any] = {"city": city}
                if region:
                    address["region"] = region
                if country:
                    address["country"] = country

                meta: Dict[str, Any] = {
                    "source": "fictional",
                    "display_name": spec["name"],
                    "description": description,
                    "location_type": "district",
                    "city": city,
                    "region": region,
                    "country": country,
                    "planet": planet,
                    "galaxy": galaxy,
                    "realm": realm,
                    "world_name": world_name,
                    "district": spec["name"],
                    "district_key": key,
                    "district_vibe": spec.get("vibe"),
                    "district_layout": spec.get("layout"),
                    "district_theme": spec.get("theme"),
                    "district_summary": spec.get("summary"),
                    "notable_features": features,
                    "local_customs": [
                        {
                            "kind": "district_profile",
                            "key": key,
                            "name": spec["name"],
                            "vibe": spec.get("vibe"),
                            "layout": spec.get("layout"),
                            "theme": spec.get("theme"),
                            "summary": spec.get("summary"),
                        }
                    ],
                    "is_fictional": True,
                    "lat": spec["lat"],
                    "lon": spec["lon"],
                }

                # Strip None values to keep payload lean
                meta = {key_: value for key_, value in meta.items() if value is not None}

                try:
                    place = Place(
                        name=spec["name"],
                        level="district",
                        lat=spec["lat"],
                        lon=spec["lon"],
                        address=address,
                        meta=meta,
                    )
                    candidate = Candidate(
                        place=place,
                        confidence=0.85,
                        rationale="fictional_district_seed",
                    )
                    location = await generate_and_persist_hierarchy(
                        conn,
                        user_id=user_key,
                        conversation_id=conversation_key,
                        candidate=candidate,
                        scope="fictional",
                    )
                    persisted.append(location)
                except Exception as exc:
                    logger.error(
                        "Failed to persist fictional district '%s' for %s: %s",
                        spec.get("name"),
                        city,
                        exc,
                        exc_info=True,
                    )

    if not persisted:
        async with get_db_connection_context() as conn:
            try:
                rows = await conn.fetch(
                    """
                    SELECT *
                    FROM Locations
                    WHERE user_id = $1
                      AND conversation_id = $2
                      AND LOWER(COALESCE(city, parent_location, '')) = LOWER($3)
                      AND COALESCE(LOWER(location_type), '') = 'district'
                    ORDER BY id
                    """,
                    user_key,
                    conversation_key,
                    city,
                )
                if rows:
                    return [Location.from_record(row) for row in rows]
            except Exception:
                pass

    return persisted

def _spawn_archetype(graph: Dict[str, Any], slot: str, pack: Dict[str, Any], rng: random.Random, near_key: str) -> Dict[str, Any]:
    venues = graph.setdefault("venues", [])
    for existing in venues:
        if existing.get("slot") == slot:
            return existing

    districts = graph.setdefault("districts", [])
    if not districts:
        districts.append({"key": "central", "label": "Central District", "lat": 0.0, "lon": 0.0, "venues": []})

    dist = next((d for d in districts if d.get("key") == near_key), districts[0])
    dist.setdefault("venues", [])

    arch = next((a for a in pack.get("archetypes", []) if a.get("slot") == slot), None)
    name = _synth_name(arch.get("name_patterns", []) if arch else [], pack.get("lexicon", {}), rng)
    category = (arch or {}).get("category") or "place"
    base_lat = dist.get("lat") or 0.0
    base_lon = dist.get("lon") or 0.0
    venue = {
        "slot": slot,
        "name": name,
        "lat": base_lat + rng.uniform(-0.002, 0.002),
        "lon": base_lon + rng.uniform(-0.002, 0.002),
        "category": category,
        "district": dist.get("label"),
        "district_key": dist.get("key"),
    }
    venues.append(venue)
    dist["venues"].append(venue)
    return venue

async def resolve_fictional(
    query: PlaceQuery,
    anchor: Anchor,
    meta: Dict[str, Any],
    store: ConversationSnapshotStore,
    user_id: str,
    conversation_id: str,
) -> ResolveResult:
    if anchor.lat is None or anchor.lon is None:
        try:
            geo = await derive_geo_anchor(meta, user_id=user_id, conversation_id=conversation_id)
            anchor.lat = geo.lat
            anchor.lon = geo.lon
        except Exception:
            pass

    world_meta = meta.get("world") or {}
    world_name = anchor.world_name or world_meta.get("name") or world_meta.get("world_name") or "Fictional City"
    world_seed = dict(world_meta)

    city_name = anchor.primary_city or world_meta.get("primary_city") or world_name
    if city_name:
        world_seed.setdefault("primary_city", city_name)
    if anchor.region and not world_seed.get("region"):
        world_seed["region"] = anchor.region
    if anchor.country and not world_seed.get("country"):
        world_seed["country"] = anchor.country
    if anchor.lat is not None or anchor.lon is not None:
        geo_seed = dict(world_seed.get("geo_anchor") or {})
        if anchor.lat is not None:
            geo_seed.setdefault("lat", anchor.lat)
        if anchor.lon is not None:
            geo_seed.setdefault("lon", anchor.lon)
        if geo_seed:
            world_seed["geo_anchor"] = geo_seed

    districts = await get_or_generate_districts(
        world_seed,
        user_id=str(user_id),
        conversation_id=str(conversation_id),
        city_name=city_name,
    )

    user_key = str(user_id)
    conv_key = str(conversation_id)
    snapshot = store.get(user_key, conv_key) or {}
    existing_graph = snapshot.get("city_graph") or {}
    existing_venues = list(existing_graph.get("venues") or [])

    pack = _load_pack()
    pack_loaded = bool(existing_graph.get("pack_loaded")) or bool(pack.get("districts"))

    district_entries: List[Dict[str, Any]] = []
    for location in districts:
        profile = _district_profile_from_location(location)
        label = profile.get("name") or (location.district or location.location_name.title())
        key = profile.get("key") or _slugify_token(label)
        venues_for_district = [
            venue for venue in existing_venues if _venue_matches_district(venue, key=key, label=label)
        ]
        district_entries.append(
            {
                "key": key,
                "label": label,
                "vibe": profile.get("vibe", ""),
                "lat": location.lat,
                "lon": location.lon,
                "venues": venues_for_district,
            }
        )

    if not district_entries:
        for fallback in _fallback_districts(city_name):
            label = fallback["name"]
            key = fallback["key"]
            district_entries.append(
                {
                    "key": key,
                    "label": label,
                    "vibe": fallback.get("vibe", ""),
                    "lat": None,
                    "lon": None,
                    "venues": [
                        venue for venue in existing_venues if _venue_matches_district(venue, key=key, label=label)
                    ],
                }
            )

    graph = {
        "districts": district_entries,
        "venues": existing_venues,
        "pack_loaded": pack_loaded,
    }
    snapshot["city_graph"] = graph
    store.put(user_key, conv_key, snapshot)

    rng = random.Random(f"{user_id}:{conversation_id}:{world_name}")

    target = (query.target or "").lower().strip()
    if not target:
        return ResolveResult(status=STATUS_AMBIGUOUS, message="What kind of place are you seeking?", anchor=anchor, scope=anchor.scope)

    if any(k in target for k in ["chocolate","sweets","confection","ghirardelli","square"]):
        v = _spawn_archetype(graph, "landmark_sweets", pack, rng, near_key="old_port")
        snapshot["city_graph"] = graph
        store.put(user_key, conv_key, snapshot)
        place = Place(
            name=v["name"],
            level="venue",
            lat=v.get("lat"),
            lon=v.get("lon"),
            address={"district": v.get("district")},
            meta={"category": v.get("category"), "source": "fictional"},
        )
        cand = Candidate(place=place, confidence=0.9, rationale="fictional_archetype")
        return ResolveResult(
            status=STATUS_EXACT,
            candidates=[cand],
            operations=[{"op":"poi.navigate","label":v["name"],"lat":v.get("lat"),"lon":v.get("lon"),"category":v.get("category"),"lore":{"district": v.get("district")}}],
            message=f"Heading to {v['name']} in {v['district']}.",
            anchor=anchor,
            scope=anchor.scope,
        )

    if any(k in target for k in ["dim sum","dumpling","yum cha","yank sing"]):
        v = _spawn_archetype(graph, "dim_sum", pack, rng, near_key="arts")
        snapshot["city_graph"] = graph
        store.put(user_key, conv_key, snapshot)
        place = Place(
            name=v["name"],
            level="venue",
            lat=v.get("lat"),
            lon=v.get("lon"),
            address={"district": v.get("district")},
            meta={"category": v.get("category"), "source": "fictional"},
        )
        cand = Candidate(place=place, confidence=0.9, rationale="fictional_archetype")
        return ResolveResult(
            status=STATUS_EXACT,
            candidates=[cand],
            operations=[{"op":"poi.navigate","label":v["name"],"lat":v.get("lat"),"lon":v.get("lon"),"category":v.get("category"),"lore":{"district": v.get("district")}}],
            message=f"Steam curls from {v['name']} in {v['district']}—let’s go.",
            anchor=anchor,
            scope=anchor.scope,
        )

    choices: List[str] = []
    base_label = graph["districts"][0]["label"] if graph.get("districts") else city_name
    if pack.get("archetypes") and graph.get("districts"):
        for a in pack["archetypes"][:3]:
            pretty = a.get("slot", "place").replace("_", " ").title()
            choices.append(f"{pretty} in {base_label}")
    else:
        choices = ["night market", "waterfront sweets hall", "residential dunes on the west side"]

    return ResolveResult(
        status=STATUS_ASK,
        message=f"In {world_name}, what kind of place do you want—food, landmark, district, or festival?",
        choices=choices,
        anchor=anchor,
        scope=anchor.scope,
    )<|MERGE_RESOLUTION|>--- conflicted
+++ resolved
@@ -1,6 +1,5 @@
 # nyx/location/fictional_resolver.py
 from __future__ import annotations
-<<<<<<< HEAD
 
 import json
 import logging
@@ -13,20 +12,14 @@
 
 from db.connection import get_db_connection_context
 from logic.gpt_utils import call_gpt_json
-=======
-
-import json
-import logging
-import os
-import random
-import re
+
 import unicodedata
 from pathlib import Path
 from typing import Any, Dict, List
 
 from logic.chatgpt_integration import ALLOWS_TEMPERATURE, OpenAIClientManager
 from logic.json_helpers import safe_json_loads
->>>>>>> 24170f05
+
 from nyx.conversation.snapshot_store import ConversationSnapshotStore
 
 from .anchors import derive_geo_anchor
@@ -45,7 +38,6 @@
 
 _CONTENT_PATH = os.environ.get("NYX_CITY_CONTENT", "nyx_data/city_archetypes.json")
 
-<<<<<<< HEAD
 logger = logging.getLogger(__name__)
 
 _DISTRICT_SLUG_RE = re.compile(r"[^a-z0-9]+")
@@ -104,281 +96,6 @@
         ],
     },
 ]
-=======
-LOGGER = logging.getLogger(__name__)
-
-_WORLD_SEED_MODEL = os.getenv("NYX_WORLD_SEED_MODEL", "gpt-4o-mini")
-_WORLD_SEED_DIR = Path(os.getenv("NYX_WORLD_SEED_DIR", "nyx_data/world_seeds"))
-try:
-    _WORLD_SEED_MAX_TOKENS = int(os.getenv("NYX_WORLD_SEED_MAX_TOKENS", "1100"))
-except ValueError:
-    _WORLD_SEED_MAX_TOKENS = 1100
-try:
-    _WORLD_SEED_TEMPERATURE = float(os.getenv("NYX_WORLD_SEED_TEMPERATURE", "0.2"))
-except ValueError:
-    _WORLD_SEED_TEMPERATURE = 0.2
-
-_WORLD_SEED_PROMPT = """You are Nyx's city architect.
-Design a fictional urban world seed for collaborative roleplay.
-
-Respond with JSON only, following this schema:
-{
-  "rules": ["string", ...],
-  "themes": ["string", ...],
-  "default_travel": {
-    "mode": "string",
-    "notes": "string",
-    "average_minutes": number
-  },
-  "districts": [
-    {"name": "string", "vibe": "string", "signature": "string"}
-  ],
-  "landmarks": [
-    {"name": "string", "hook": "string"}
-  ],
-  "narrative_hooks": ["string", ...]
-}
-
-Concept: {concept}
-
-Keep strings short and game-ready. Include at least three rules and themes.
-Do not include markdown fences or commentary.
-"""
-
-_OPENAI_MANAGER = OpenAIClientManager()
-
-
-class WorldSeedGenerationError(RuntimeError):
-    """Raised when the world seed cannot be generated or parsed."""
-
-
-def _slugify_concept(value: str) -> str:
-    normalised = unicodedata.normalize("NFKD", value).encode("ascii", "ignore").decode("ascii")
-    slug = re.sub(r"[^a-z0-9]+", "-", normalised.lower()).strip("-")
-    return slug or "world"
-
-
-def _seed_path_for_slug(slug: str) -> Path:
-    return _WORLD_SEED_DIR / f"{slug}.json"
-
-
-def _strip_json_markers(text: str) -> str:
-    text = (text or "").strip()
-    if not text:
-        return ""
-    fence = re.match(r"```(?:json)?(.*)```", text, re.DOTALL | re.IGNORECASE)
-    if fence:
-        text = fence.group(1).strip()
-    if text.lower().startswith("json"):
-        text = text[4:].lstrip()
-    return text
-
-
-def _extract_response_text(response: Any) -> str:
-    if getattr(response, "output_json", None):
-        return json.dumps(response.output_json, ensure_ascii=False)
-    if getattr(response, "output_text", None):
-        text = response.output_text.strip()
-        if text:
-            return text
-    for message in getattr(response, "output", []) or []:
-        for part in getattr(message, "content", []) or []:
-            part_type = getattr(part, "type", None)
-            if part_type == "output_json" and getattr(part, "json", None) is not None:
-                return json.dumps(part.json, ensure_ascii=False)
-            if part_type == "output_text":
-                text = getattr(part, "text", "").strip()
-                if text:
-                    return text
-    for call in getattr(response, "tool_calls", []) or []:
-        fn = getattr(call, "function", None)
-        if fn and getattr(fn, "arguments", None):
-            return json.dumps(fn.arguments, ensure_ascii=False)
-    raise WorldSeedGenerationError("World seed LLM response did not contain parsable output.")
-
-
-def _parse_seed_payload(raw_text: str) -> Dict[str, Any]:
-    cleaned = _strip_json_markers(raw_text)
-    try:
-        return json.loads(cleaned)
-    except json.JSONDecodeError as exc:
-        fallback = safe_json_loads(cleaned)
-        if fallback:
-            return fallback
-        match = re.search(r"\{[\s\S]*\}", cleaned)
-        if match:
-            snippet = match.group(0)
-            try:
-                return json.loads(snippet)
-            except json.JSONDecodeError:
-                fallback = safe_json_loads(snippet)
-                if fallback:
-                    return fallback
-        raise WorldSeedGenerationError(
-            f"World seed JSON parsing failed: {exc}. Snippet: {cleaned[:200]}"
-        ) from exc
-
-
-def _coerce_string_list(values: Any, *, field: str) -> List[str]:
-    if not isinstance(values, list):
-        raise WorldSeedGenerationError(f"World seed '{field}' must be a list of strings.")
-    items: List[str] = []
-    for value in values:
-        if isinstance(value, str):
-            candidate = value.strip()
-        elif isinstance(value, dict) and "text" in value:
-            candidate = str(value["text"]).strip()
-        else:
-            candidate = str(value).strip()
-        if candidate:
-            items.append(candidate)
-    if not items:
-        raise WorldSeedGenerationError(f"World seed '{field}' cannot be empty.")
-    return items
-
-
-def _normalise_default_travel(payload: Dict[str, Any]) -> Dict[str, Any]:
-    if not isinstance(payload, dict):
-        raise WorldSeedGenerationError("World seed 'default_travel' must be an object.")
-    mode = (
-        payload.get("mode")
-        or payload.get("method")
-        or payload.get("type")
-        or payload.get("style")
-    )
-    if not mode or not str(mode).strip():
-        raise WorldSeedGenerationError("World seed 'default_travel' requires a mode description.")
-    details: Dict[str, Any] = {"mode": str(mode).strip()}
-    notes = payload.get("notes") or payload.get("description") or payload.get("summary")
-    if notes and str(notes).strip():
-        details["notes"] = str(notes).strip()
-    avg_minutes = None
-    for key in ("average_minutes", "average_time_minutes", "travel_minutes", "duration_minutes"):
-        value = payload.get(key)
-        if value is None:
-            continue
-        try:
-            avg_minutes = float(value)
-            break
-        except (TypeError, ValueError):
-            continue
-    if avg_minutes is not None:
-        details["average_minutes"] = avg_minutes
-    for extra_key, extra_value in payload.items():
-        if extra_key in {
-            "mode",
-            "method",
-            "type",
-            "style",
-            "notes",
-            "description",
-            "summary",
-            "average_minutes",
-            "average_time_minutes",
-            "travel_minutes",
-            "duration_minutes",
-        }:
-            continue
-        details.setdefault("extra", {})[extra_key] = extra_value
-    return details
-
-
-def _normalise_seed(payload: Dict[str, Any], *, concept: str, slug: str) -> Dict[str, Any]:
-    if not isinstance(payload, dict):
-        raise WorldSeedGenerationError("World seed payload must be a JSON object.")
-    rules = _coerce_string_list(payload.get("rules"), field="rules")
-    themes = _coerce_string_list(payload.get("themes"), field="themes")
-    default_travel = _normalise_default_travel(payload.get("default_travel"))
-    seed: Dict[str, Any] = {
-        "concept": concept,
-        "slug": slug,
-        "rules": rules,
-        "themes": themes,
-        "default_travel": default_travel,
-    }
-    for key, value in payload.items():
-        if key in {"rules", "themes", "default_travel", "concept", "slug"}:
-            continue
-        seed[key] = value
-    return seed
-
-
-async def generate_world_seed(
-    concept: str,
-    *,
-    model: str | None = None,
-    temperature: float | None = None,
-) -> Dict[str, Any]:
-    """Generate and persist a fictional world seed for the provided concept."""
-
-    if not concept or not concept.strip():
-        raise WorldSeedGenerationError("Concept must be a non-empty string.")
-    concept_text = concept.strip()
-    slug = _slugify_concept(concept_text)
-    prompt = _WORLD_SEED_PROMPT.format(concept=concept_text)
-    instructions = (
-        "You curate immersive fictional cities for Nyx. "
-        "Always answer with strict JSON that matches the requested schema."
-    )
-
-    client = _OPENAI_MANAGER.async_client
-    params: Dict[str, Any] = {
-        "model": model or _WORLD_SEED_MODEL,
-        "instructions": instructions,
-        "input": [{"role": "user", "content": prompt}],
-        "max_output_tokens": _WORLD_SEED_MAX_TOKENS,
-    }
-    resolved_temperature = _WORLD_SEED_TEMPERATURE if temperature is None else temperature
-    if resolved_temperature is not None and params["model"] in ALLOWS_TEMPERATURE:
-        params["temperature"] = resolved_temperature
-
-    try:
-        response = await client.responses.create(**params)
-    except Exception as exc:  # pragma: no cover - network failure guard
-        LOGGER.exception("World seed request failed", exc_info=exc)
-        raise WorldSeedGenerationError(f"World seed request failed: {exc}") from exc
-
-    raw_text = _extract_response_text(response)
-    parsed = _parse_seed_payload(raw_text)
-    seed = _normalise_seed(parsed, concept=concept_text, slug=slug)
-
-    cache_path = _seed_path_for_slug(slug)
-    cache_path.parent.mkdir(parents=True, exist_ok=True)
-    with cache_path.open("w", encoding="utf-8") as handle:
-        json.dump(seed, handle, ensure_ascii=False, indent=2)
-
-    return seed
-
-
-async def load_world_seed(
-    concept: str,
-    *,
-    model: str | None = None,
-    force_refresh: bool = False,
-    temperature: float | None = None,
-) -> Dict[str, Any]:
-    """Load a cached world seed or generate it on-demand."""
-
-    if not concept or not concept.strip():
-        raise WorldSeedGenerationError("Concept must be a non-empty string.")
-    concept_text = concept.strip()
-    slug = _slugify_concept(concept_text)
-    cache_path = _seed_path_for_slug(slug)
-
-    if cache_path.exists() and not force_refresh:
-        try:
-            with cache_path.open("r", encoding="utf-8") as handle:
-                cached = json.load(handle)
-            return _normalise_seed(cached, concept=concept_text, slug=slug)
-        except Exception as exc:
-            LOGGER.warning("Failed to load cached world seed '%s': %s", slug, exc)
-
-    return await generate_world_seed(
-        concept_text,
-        model=model,
-        temperature=temperature,
-    )
->>>>>>> 24170f05
 
 def _load_pack() -> Dict[str, Any]:
     if os.path.exists(_CONTENT_PATH):
