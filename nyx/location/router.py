--- conflicted
+++ resolved
@@ -1131,32 +1131,6 @@
                         ),
                     )
 
-<<<<<<< HEAD
-    if anchor.scope == "real":
-        if res is None:
-            # ============================================================
-            # REAL WORLD RESOLUTION CHAIN
-            # ============================================================
-            logger.info("[ROUTER] Using real-world resolution chain")
-
-            skip_result = _should_skip_maps(
-                q,
-                anchor,
-                meta,
-                store,
-                user_id,
-                conversation_id,
-                snapshot=snapshot,
-            )
-            if skip_result:
-                res = skip_result
-            else:
-                # Step 1: Try Gemini with Google Maps grounding first
-                gemini_result: Optional[ResolveResult] = None
-                try:
-                    logger.debug("[ROUTER] Attempting Gemini with Maps grounding...")
-                    gemini_result = await resolve_location_with_gemini(q, anchor)
-=======
     if res is None and anchor.scope == "real":
         # ============================================================
         # REAL WORLD RESOLUTION CHAIN
@@ -1182,7 +1156,6 @@
 
                 if gemini_result.errors:
                     logger.warning(f"[ROUTER] Gemini returned errors: {gemini_result.errors}")
->>>>>>> dde711f3
 
                     if gemini_result.errors:
                         logger.warning(f"[ROUTER] Gemini returned errors: {gemini_result.errors}")
@@ -1344,11 +1317,6 @@
                     world_name=anchor.world_name,
                     hints=anchor.hints,
                 )
-<<<<<<< HEAD
-
-                gemini_result = await resolve_location_with_gemini(q, real_anchor)
-
-=======
                 
                 gemini_result = await resolve_location_with_gemini(
                     q,
@@ -1356,7 +1324,6 @@
                     afc_max_calls=REAL_WORLD_AFC_MAX_CALLS,
                 )
                 
->>>>>>> dde711f3
                 if _has_grounded_results(gemini_result):
                     logger.info(
                         f"[ROUTER] ✓ Found real-world match via Gemini Maps for '{q.target}' "
