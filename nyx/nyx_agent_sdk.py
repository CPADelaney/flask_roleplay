# nyx/nyx_agent_sdk.py

"""
Nyx Agent SDK - Refactored to use OpenAI Agents SDK with Strict Typing

MODULARIZATION TODO: This file has grown to 2k+ lines and should be split:
- nyx/models.py - All Pydantic models and Config constants
- nyx/tools/*.py - Individual tool implementations
- nyx/agents/*.py - Agent definitions
- nyx/context.py - NyxContext and state management
- nyx/compat.py - Legacy AgentContext and compatibility layers

This module requires the following database tables to be created via migrations:
- NyxAgentState (user_id, conversation_id, emotional_state, updated_at)
- scenario_states (user_id, conversation_id, state_data, created_at) 
  - INDEX: (user_id, conversation_id)
- learning_metrics (user_id, conversation_id, metrics, learned_patterns, created_at)
- performance_metrics (user_id, conversation_id, metrics, error_log, created_at)

For continuous monitoring (scenario updates, resource usage, etc.), implement an external service using:
- Celery for background tasks
- FastAPI background tasks
- Kubernetes CronJobs
- Or a dedicated monitoring service

This keeps the main request path fast and non-blocking.
"""

import logging
import json
import asyncio
import os
import time
from datetime import datetime, timezone
from typing import Dict, List, Any, Optional, Tuple, Union, Callable, Literal
from dataclasses import dataclass, field
from contextlib import suppress
import statistics

from agents import (
    Agent, Runner, function_tool, handoff,
    ModelSettings, GuardrailFunctionOutput, InputGuardrail,
    RunContextWrapper, RunConfig
)
from pydantic import BaseModel, Field, ConfigDict, ValidationError

from db.connection import get_db_connection_context
from memory.memory_nyx_integration import MemoryNyxBridge, get_memory_nyx_bridge
from nyx.user_model_sdk import UserModelManager
from nyx.nyx_task_integration import NyxTaskIntegration
from nyx.core.emotions.emotional_core import EmotionalCore
from nyx.performance_monitor import PerformanceMonitor
from .response_filter import ResponseFilter
from nyx.core.sync.strategy_controller import get_active_strategies

logger = logging.getLogger(__name__)

# Base class enforcing strict schema for tools that require it
class StrictBaseModel(BaseModel):
    model_config = ConfigDict(extra='forbid')

# ===== Utility Types for Strict Schema =====

JsonScalar = Union[str, int, float, bool, None]
JsonValue  = Union[
    JsonScalar,            # single value
    List[JsonScalar],      # simple array
]

class KVPair(BaseModel):
    
    key: str
    value: JsonValue        # ← now non-recursive, legal schema

class KVList(BaseModel):
    
    items: List[KVPair] = Field(default_factory=list)

KVPair.model_rebuild()      # leave this, it’s harmless

# Helpers for conversion
def dict_to_kvlist(d: dict) -> KVList:
    return KVList(items=[KVPair(key=k, value=v) for k, v in d.items()])

def kvlist_to_dict(kv: KVList) -> dict:
    return {pair.key: pair.value for pair in kv.items}

# ===== Constants and Configuration =====
class Config:
    """Configuration constants to avoid magic numbers"""
    # Entity types
    ENTITY_TYPE_INTEGRATED = "integrated"
    ENTITY_TYPE_USER = "user"
    ENTITY_TYPE_NPC = "npc"
    ENTITY_TYPE_ENTITY = "entity"
    
    # Memory thresholds
    HIGH_MEMORY_THRESHOLD_MB = 500
    MAX_RESPONSE_TIMES = 100
    MAX_ERROR_LOG_ENTRIES = 100
    MAX_ADAPTATION_HISTORY = 100
    MAX_LEARNED_PATTERNS = 50
    
    # Performance thresholds
    HIGH_RESPONSE_TIME_THRESHOLD = 2.0
    MIN_SUCCESS_RATE = 0.8
    HIGH_ERROR_COUNT = 100
    
    # Relationship thresholds
    INTIMATE_TRUST_THRESHOLD = 0.8
    INTIMATE_BOND_THRESHOLD = 0.7
    FRIENDLY_TRUST_THRESHOLD = 0.6
    HOSTILE_TRUST_THRESHOLD = 0.3
    DOMINANT_POWER_THRESHOLD = 0.7
    SUBMISSIVE_POWER_THRESHOLD = 0.3
    
    # Task thresholds
    MIN_NPC_RELATIONSHIP_FOR_TASK = 30
    
    # Emotional thresholds
    HIGH_AROUSAL_THRESHOLD = 0.8
    NEGATIVE_VALENCE_THRESHOLD = -0.5
    POSITIVE_VALENCE_THRESHOLD = 0.5
    HIGH_DOMINANCE_THRESHOLD = 0.8
    EMOTIONAL_VARIANCE_THRESHOLD = 0.5
    
    # Memory relevance thresholds
    VIVID_RECALL_THRESHOLD = 0.8
    REMEMBER_THRESHOLD = 0.6
    THINK_RECALL_THRESHOLD = 0.4
    
    # Decision thresholds
    MIN_DECISION_SCORE = 0.3
    FALLBACK_DECISION_SCORE = 0.4
    
    # Conflict detection
    POWER_CONFLICT_THRESHOLD = 0.7
    MAX_STABILITY_ISSUES = 10

# ===== Core Data Models =====

class MemoryItem(BaseModel):
    
    id: Optional[str] = Field(None, description="Memory ID if available")
    text: str = Field(..., description="Memory text")
    relevance: float = Field(0.0, ge=0.0, le=1.0, description="Relevance score 0-1")
    tags: List[str] = Field(default_factory=list, description="Memory tags")

class EmotionalChanges(BaseModel):
    
    valence_change: float
    arousal_change: float
    dominance_change: float

class ScoreComponents(BaseModel):
    
    context: float
    emotional: float
    pattern: float
    relationship: float

class PerformanceNumbers(BaseModel):
    
    memory_mb: float
    cpu_percent: float
    avg_response_time: float
    success_rate: float

class ConflictItem(BaseModel):
    
    type: str
    severity: float
    description: str
    entities: Optional[List[str]] = None
    blocked_objectives: Optional[List[str]] = None

class InstabilityItem(BaseModel):
    
    type: str
    severity: float
    description: str
    recommendation: Optional[str] = None

class ActivityRec(BaseModel):
    
    name: str
    description: str
    requirements: List[str]
    duration: str
    intensity: str
    partner_id: Optional[str] = None

class RelationshipStateOut(BaseModel):
    
    trust: float
    power_dynamic: float
    emotional_bond: float
    interaction_count: int
    last_interaction: float
    type: str

class RelationshipChanges(BaseModel):
    
    trust: float
    power: float
    bond: float

class DecisionMetadata(BaseModel):
    
    data: KVList = Field(default_factory=KVList, description="Additional metadata")

class ScoredOption(BaseModel):
    
    option: 'DecisionOption'  # Forward reference
    score: float
    components: ScoreComponents
    is_fallback: Optional[bool] = False

# ===== Pydantic Models for Structured Outputs =====

class NarrativeResponse(BaseModel):
    """Structured output for Nyx's narrative responses"""
    
    
    narrative: str = Field(..., description="The main narrative response as Nyx")
    tension_level: int = Field(0, description="Current narrative tension level (0-10)")
    generate_image: bool = Field(False, description="Whether an image should be generated for this scene")
    image_prompt: Optional[str] = Field(None, description="Prompt for image generation if needed")
    environment_description: Optional[str] = Field(None, description="Updated environment description if changed")
    time_advancement: bool = Field(False, description="Whether time should advance after this interaction")
    universal_updates: Optional[KVList] = Field(None, description="Universal updates extracted from narrative")

class MemoryReflection(BaseModel):
    """Structured output for memory reflections"""
    
    
    reflection: str = Field(..., description="The reflection text")
    confidence: float = Field(..., description="Confidence level in the reflection (0.0-1.0)")
    topic: Optional[str] = Field(None, description="Topic of the reflection")

class ContentModeration(BaseModel):
    """Output for content moderation guardrail"""
    
    
    is_appropriate: bool = Field(..., description="Whether the content is appropriate")
    reasoning: str = Field(..., description="Reasoning for the decision")
    suggested_adjustment: Optional[str] = Field(None, description="Suggested adjustment if inappropriate")

class EmotionalStateUpdate(BaseModel):
    """Structured output for emotional state changes"""
    
    
    valence: float = Field(..., description="Positive/negative emotion (-1 to 1)")
    arousal: float = Field(..., description="Emotional intensity (0 to 1)")
    dominance: float = Field(..., description="Control level (0 to 1)")
    primary_emotion: str = Field(..., description="Primary emotion label")
    reasoning: str = Field(..., description="Why the emotional state changed")

class ScenarioDecision(BaseModel):
    """Structured output for scenario management decisions"""
    
    
    action: str = Field(..., description="Action to take (advance, maintain, escalate, de-escalate)")
    next_phase: str = Field(..., description="Next scenario phase")
    tasks: List[KVList] = Field(default_factory=list, description="Tasks to execute")
    npc_actions: List[KVList] = Field(default_factory=list, description="NPC actions to take")
    time_advancement: bool = Field(False, description="Whether to advance time after this phase")

class RelationshipUpdate(BaseModel):
    """Structured output for relationship changes"""
    
    
    trust_change: float = Field(0.0, description="Change in trust level")
    power_dynamic_change: float = Field(0.0, description="Change in power dynamic")
    emotional_bond_change: float = Field(0.0, description="Change in emotional bond")
    relationship_type: str = Field(..., description="Type of relationship")

class ActivityRecommendation(BaseModel):
    """Structured output for activity recommendations"""
    
    
    recommended_activities: List[ActivityRec] = Field(..., description="List of recommended activities")
    reasoning: str = Field(..., description="Why these activities are recommended")

class ImageGenerationDecision(BaseModel):
    """Decision about whether to generate an image"""
    
    
    should_generate: bool = Field(..., description="Whether an image should be generated")
    score: float = Field(0.0, description="Confidence score for the decision")
    image_prompt: Optional[str] = Field(None, description="Prompt for image generation if needed")
    reasoning: str = Field(..., description="Reasoning for the decision")

# ===== Function Tool Input Models =====

class RetrieveMemoriesInput(BaseModel):
    """Input for retrieve_memories function"""
    
    
    query: str = Field(..., description="Search query to find memories")
    limit: int = Field(5, description="Maximum number of memories to return", ge=1, le=20)

class AddMemoryInput(BaseModel):
    """Input for add_memory function"""
    
    
    memory_text: str = Field(..., description="The content of the memory")
    memory_type: str = Field("observation", description="Type of memory (observation, reflection, abstraction)")
    significance: int = Field(5, description="Importance of memory (1-10)", ge=1, le=10)

class DetectUserRevelationsInput(BaseModel):
    """Input for detect_user_revelations function"""
    
    
    user_message: str = Field(..., description="The user's message to analyze")

class GenerateImageFromSceneInput(BaseModel):
    """Input for generate_image_from_scene function"""
    
    
    scene_description: str = Field(..., description="Description of the scene")
    characters: List[str] = Field(..., description="List of characters in the scene")
    style: str = Field("realistic", description="Style for the image")

class CalculateEmotionalStateInput(BaseModel):
    """Input for calculate_and_update_emotional_state and calculate_emotional_impact functions"""
    
    
    context: KVList = Field(..., description="Current interaction context")

class UpdateRelationshipStateInput(BaseModel):
    """Input for update_relationship_state function"""
    
    
    entity_id: str = Field(..., description="ID of the entity (NPC or user)")
    trust_change: float = Field(0.0, description="Change in trust level", ge=-1.0, le=1.0)
    power_change: float = Field(0.0, description="Change in power dynamic", ge=-1.0, le=1.0)
    bond_change: float = Field(0.0, description="Change in emotional bond", ge=-1.0, le=1.0)

class GetActivityRecommendationsInput(BaseModel):
    """Input for get_activity_recommendations function"""
    
    
    scenario_type: str = Field(..., description="Type of current scenario")
    npc_ids: List[str] = Field(..., description="List of present NPC IDs")

class BeliefDataModel(BaseModel):
    """Model for belief data to avoid raw dicts"""
    
    
    entity_id: str = Field("nyx", description="Entity ID")
    type: str = Field("general", description="Belief type")
    content: KVList = Field(default_factory=KVList, description="Belief content")
    query: Optional[str] = Field(None, description="Query for belief search")

class ManageBeliefsInput(BaseModel):
    """Input for manage_beliefs function"""
    
    
    action: Literal["get", "update", "query"] = Field(..., description="Action to perform")
    belief_data: BeliefDataModel = Field(..., description="Data for the belief operation")

class DecisionOption(BaseModel):
    """Model for decision options to avoid raw dicts"""
    
    
    id: str = Field(..., description="Option ID")
    description: str = Field(..., description="Option description")
    metadata: DecisionMetadata = Field(default_factory=DecisionMetadata)

class ScoreDecisionOptionsInput(BaseModel):
    """Input for score_decision_options function"""
    
    
    options: List[DecisionOption] = Field(..., description="List of possible decisions/actions")
    decision_context: KVList = Field(..., description="Context for making the decision")

class DetectConflictsAndInstabilityInput(BaseModel):
    """Input for detect_conflicts_and_instability function"""
    
    
    scenario_state: KVList = Field(..., description="Current scenario state")

class GenerateUniversalUpdatesInput(StrictBaseModel):
    """Input for generate_universal_updates function"""
    
    
    narrative: str = Field(..., description="The narrative text to process")

class DecideImageInput(BaseModel):
    """Input for decide_image_generation function"""
    
    
    scene_text: str = Field(..., description="Scene description to evaluate for image generation")

class EmptyInput(BaseModel):
    """Empty input for functions that don't require parameters"""
    
    pass

# ===== Function Tool Output Models =====

class MemorySearchResult(BaseModel):
    """Output for retrieve_memories function"""
    
    
    memories: List[MemoryItem] = Field(..., description="List of retrieved memories")
    formatted_text: str = Field(..., description="Formatted memory text")

class MemoryStorageResult(BaseModel):
    """Output for add_memory function"""
    
    
    memory_id: str = Field(..., description="ID of stored memory")
    success: bool = Field(..., description="Whether memory was stored successfully")

class UserGuidanceResult(BaseModel):
    """Output for get_user_model_guidance function"""
    
    
    top_kinks: List[Tuple[str, float]] = Field(..., description="Top user preferences with levels")
    behavior_patterns: KVList = Field(..., description="Identified behavior patterns")
    suggested_intensity: float = Field(..., description="Suggested interaction intensity")
    reflections: List[str] = Field(..., description="User model reflections")

class RevelationDetectionResult(BaseModel):
    """Output for detect_user_revelations function"""
    
    
    revelations: List[KVList] = Field(..., description="Detected revelations")
    has_revelations: bool = Field(..., description="Whether any revelations were found")

class ImageGenerationResult(BaseModel):
    """Output for generate_image_from_scene function"""
    
    
    success: bool = Field(..., description="Whether image was generated")
    image_url: Optional[str] = Field(None, description="URL of generated image")
    error: Optional[str] = Field(None, description="Error message if failed")

class EmotionalCalculationResult(BaseModel):
    """Output for emotional calculation functions"""
    
    
    valence: float = Field(..., description="New valence value")
    arousal: float = Field(..., description="New arousal value")
    dominance: float = Field(..., description="New dominance value")
    primary_emotion: str = Field(..., description="Primary emotion label")
    changes: EmotionalChanges = Field(..., description="Changes applied")
    state_updated: Optional[bool] = Field(None, description="Whether state was persisted")

class RelationshipUpdateResult(BaseModel):
    """Output for update_relationship_state function"""
    
    
    entity_id: str = Field(..., description="Entity ID")
    relationship: RelationshipStateOut = Field(..., description="Updated relationship state")
    changes: RelationshipChanges = Field(..., description="Changes applied")

class PerformanceMetricsResult(BaseModel):
    """Output for check_performance_metrics function"""
    
    
    metrics: PerformanceNumbers = Field(..., description="Current performance metrics")
    suggestions: List[str] = Field(..., description="Performance improvement suggestions")
    actions_taken: List[str] = Field(..., description="Remediation actions taken")
    health: str = Field(..., description="Overall system health status")

class ActivityRecommendationsResult(BaseModel):
    """Output for get_activity_recommendations function"""
    
    
    recommendations: List[ActivityRec] = Field(..., description="Recommended activities")
    total_available: int = Field(..., description="Total number of available activities")

class BeliefManagementResult(BaseModel):
    """Output for manage_beliefs function"""
    
    
    result: Union[str, KVList] = Field(..., description="Operation result")
    error: Optional[str] = Field(None, description="Error message if failed")

class DecisionScoringResult(BaseModel):
    """Output for score_decision_options function"""
    
    
    scored_options: List[ScoredOption] = Field(..., description="Options with scores")
    best_option: DecisionOption = Field(..., description="Highest scoring option")
    confidence: float = Field(..., description="Confidence in best option")

class ConflictDetectionResult(BaseModel):
    """Output for detect_conflicts_and_instability function"""
    
    
    conflicts: List[ConflictItem] = Field(..., description="Detected conflicts")
    instabilities: List[InstabilityItem] = Field(..., description="Detected instabilities")
    overall_stability: float = Field(..., description="Overall stability score (0-1)")
    stability_note: str = Field(..., description="Explanation of stability score")
    requires_intervention: bool = Field(..., description="Whether intervention is needed")

class UniversalUpdateResult(StrictBaseModel):
    """Output for generate_universal_updates function"""
    
    
    success: bool = Field(..., description="Whether updates were generated")
    updates_generated: bool = Field(..., description="Whether any updates were found")
    error: Optional[str] = Field(None, description="Error message if failed")

# ===== Composite Models for Complex Operations =====

class ScenarioManagementRequest(BaseModel):
    """Request for scenario management"""
    
    
    user_id: int = Field(..., description="User ID")
    conversation_id: int = Field(..., description="Conversation ID")
    scenario_id: Optional[str] = Field(None, description="Scenario ID")
    type: str = Field("general", description="Scenario type")
    participants: List[KVList] = Field(default_factory=list, description="Scenario participants")
    objectives: List[KVList] = Field(default_factory=list, description="Scenario objectives")

class RelationshipInteractionData(BaseModel):
    """Data for relationship interactions"""
    
    
    user_id: int = Field(..., description="User ID")
    conversation_id: int = Field(..., description="Conversation ID")
    participants: List[KVList] = Field(..., description="Interaction participants")
    interaction_type: str = Field(..., description="Type of interaction")
    outcome: str = Field(..., description="Interaction outcome")
    emotional_impact: Optional[KVList] = Field(None, description="Emotional impact data")

# ===== State Models =====

class EmotionalState(BaseModel):
    """Emotional state representation"""
    
    
    valence: float = Field(0.0, description="Positive/negative emotion (-1 to 1)", ge=-1.0, le=1.0)
    arousal: float = Field(0.5, description="Emotional intensity (0 to 1)", ge=0.0, le=1.0)
    dominance: float = Field(0.7, description="Control level (0 to 1)", ge=0.0, le=1.0)

class RelationshipState(BaseModel):
    """Relationship state representation"""
    
    
    trust: float = Field(0.5, description="Trust level (0-1)", ge=0.0, le=1.0)
    power_dynamic: float = Field(0.5, description="Power dynamic (0-1)", ge=0.0, le=1.0)
    emotional_bond: float = Field(0.3, description="Emotional bond strength (0-1)", ge=0.0, le=1.0)
    interaction_count: int = Field(0, description="Number of interactions", ge=0)
    last_interaction: float = Field(..., description="Timestamp of last interaction")
    type: str = Field("neutral", description="Relationship type")

class PerformanceMetrics(BaseModel):
    """Performance metrics structure"""
    
    
    total_actions: int = Field(0, ge=0)
    successful_actions: int = Field(0, ge=0)
    failed_actions: int = Field(0, ge=0)
    response_times: List[float] = Field(default_factory=list)
    memory_usage: float = Field(0.0, ge=0.0)
    cpu_usage: float = Field(0.0, ge=0.0, le=100.0)
    error_rates: KVList = Field(default_factory=lambda: dict_to_kvlist({"total": 0, "recovered": 0, "unrecovered": 0}))

class LearningMetrics(BaseModel):
    """Learning metrics structure"""
    
    
    pattern_recognition_rate: float = Field(0.0, ge=0.0, le=1.0)
    strategy_improvement_rate: float = Field(0.0, ge=0.0, le=1.0)
    adaptation_success_rate: float = Field(0.0, ge=0.0, le=1.0)

# ===== Enhanced Context with State Management =====
@dataclass
class NyxContext:
    # ────────── REQUIRED (no defaults) ──────────
    user_id: int
    conversation_id: int

    # ────────── SUB-SYSTEM HANDLES ──────────
    memory_system:      Optional[MemoryNyxBridge]   = None
    user_model:         Optional[UserModelManager]  = None
    task_integration:   Optional[NyxTaskIntegration] = None
    response_filter:    Optional[ResponseFilter]    = None
    emotional_core:     Optional[EmotionalCore]     = None
    performance_monitor: Optional[PerformanceMonitor] = None
    belief_system:      Optional[Any]               = None

    # ────────── MUTABLE STATE BUCKETS ──────────
    current_context:     Dict[str, Any]                = field(default_factory=dict)
    scenario_state:      Dict[str, Any]                = field(default_factory=dict)
    relationship_states: Dict[str, Dict[str, Any]]     = field(default_factory=dict)
    active_tasks:        List[Dict[str, Any]]          = field(default_factory=list)

    # ────────── PERFORMANCE & EMOTION ──────────
    performance_metrics: Dict[str, Any] = field(default_factory=lambda: {
        "total_actions": 0, "successful_actions": 0, "failed_actions": 0,
        "response_times": [], "memory_usage": 0, "cpu_usage": 0,
        "error_rates": {"total": 0, "recovered": 0, "unrecovered": 0}
    })
    emotional_state: Dict[str, float] = field(default_factory=lambda: {
        "valence": 0.0, "arousal": 0.5, "dominance": 0.7
    })

    # ────────── LEARNING & ADAPTATION ──────────
    learned_patterns:      Dict[str, Any]           = field(default_factory=dict)
    strategy_effectiveness: Dict[str, Any]          = field(default_factory=dict)
    adaptation_history:    List[Dict[str, Any]]     = field(default_factory=list)
    learning_metrics:      Dict[str, Any]           = field(default_factory=lambda: {
        "pattern_recognition_rate": 0.0,
        "strategy_improvement_rate": 0.0,
        "adaptation_success_rate": 0.0
    })

    # ────────── ERROR LOGGING ──────────
    error_log: List[Dict[str, Any]] = field(default_factory=list)
    error_counts: Dict[str, int] = field(default_factory=dict)  # Track errors by type
    
    # ────────── FEATURE FLAGS ──────────
    _tables_available: Dict[str, bool] = field(default_factory=dict)  # Track which tables exist

    # ────────── TASK SCHEDULING ──────────
    last_task_runs: Dict[str, datetime] = field(default_factory=dict)
    task_intervals: Dict[str, float]    = field(default_factory=lambda: {
        "memory_reflection": 300, "relationship_update": 600,
        "scenario_check": 60, "performance_check": 300,
        "task_generation": 300, "learning_save": 900, 
        "performance_save": 600,  # Only one task for saving performance
        "scenario_heartbeat": 3600  # Hourly heartbeat save for audit trail
    })

    # ────────── PRIVATE CACHES (init=False) ──────────
    _strategy_cache:             Optional[Tuple[float, Any]] = field(init=False, default=None)
    _strategy_cache_ttl:         float = field(init=False, default=300.0)
    _strategy_cache_lock:        asyncio.Lock = field(init=False, default_factory=asyncio.Lock)
    _cpu_usage_cache:            Optional[float] = field(init=False, default=None)
    _cpu_usage_last_update:      float = field(init=False, default=0.0)
    _cpu_usage_update_interval:  float = field(init=False, default=10.0)
    
    
    async def initialize(self):
        """Initialize all systems"""
        self.memory_system = await get_memory_nyx_bridge(self.user_id, self.conversation_id)
        self.user_model = await UserModelManager.get_instance(self.user_id, self.conversation_id)
        self.task_integration = await NyxTaskIntegration.get_instance(self.user_id, self.conversation_id)
        self.response_filter = ResponseFilter(self.user_id, self.conversation_id)
        self.performance_monitor = PerformanceMonitor.get_instance(self.user_id, self.conversation_id)
        
        # Initialize emotional core if available
        try:
            self.emotional_core = EmotionalCore()
        except Exception as e:
            logger.warning(f"EmotionalCore not available: {e}", exc_info=True)
        
        # Initialize belief system if available
        try:
            from nyx.nyx_belief_system import BeliefSystem
            self.belief_system = BeliefSystem(self.user_id, self.conversation_id)
        except ImportError as e:
            logger.warning(f"BeliefSystem module not available: {e}")
        except Exception as e:
            logger.warning(f"BeliefSystem initialization failed: {e}", exc_info=True)
        
        # Initialize CPU usage monitoring
        try:
            # first call populates the internal psutil sample window
            self._cpu_usage_cache = safe_psutil('cpu_percent', interval=0.1, default=0.0)
        except Exception as e:
            logger.debug(f"Failed to initialize CPU monitoring: {e}")
            self._cpu_usage_cache = 0.0
        
        # Load existing state from database
        await self._load_state()
    
    async def get_active_strategies_cached(self):
        """Get active strategies with caching and lock to prevent thundering herd"""
        current_time = time.time()
        
        # Check cache without lock first
        if self._strategy_cache:
            cache_time, strategies = self._strategy_cache
            if current_time - cache_time < self._strategy_cache_ttl:
                return strategies
        
        # Need to refresh - use lock to prevent multiple refreshes
        async with self._strategy_cache_lock:
            # Double-check cache inside lock
            if self._strategy_cache:
                cache_time, strategies = self._strategy_cache
                if current_time - cache_time < self._strategy_cache_ttl:
                    return strategies
            
            # Fetch new strategies using its own connection
            async with get_db_connection_context() as conn:
                strategies = await get_active_strategies(conn)
            
            # Update cache
            self._strategy_cache = (current_time, strategies)
            return strategies
    
    async def _load_state(self):
        """Load existing state from database"""
        # Use context manager to get a connection
        async with get_db_connection_context() as conn:
            # Load emotional state
            row = await conn.fetchrow("""
                SELECT emotional_state FROM NyxAgentState
                WHERE user_id = $1 AND conversation_id = $2
            """, self.user_id, self.conversation_id)
            
            if row and row["emotional_state"]:
                state = json.loads(row["emotional_state"])
                self.emotional_state.update(state)
            
            # Load scenario state if exists and table is available
            if self._tables_available.get("scenario_states", True):  # Default to True, will be set to False if missing
                try:
                    scenario_row = await conn.fetchrow("""
                        SELECT state_data FROM scenario_states
                        WHERE user_id = $1 AND conversation_id = $2
                        ORDER BY created_at DESC LIMIT 1
                    """, self.user_id, self.conversation_id)
                    
                    if scenario_row and scenario_row["state_data"]:
                        self.scenario_state = json.loads(scenario_row["state_data"])
                except Exception as e:
                    # Table might not exist yet
                    if "does not exist" in str(e) or "no such table" in str(e).lower():
                        logger.info("scenario_states table not found - migrations may need to be run")
                        self._tables_available["scenario_states"] = False
                    else:
                        logger.debug(f"Could not load scenario state: {e}")
    
    def update_performance(self, metric: str, value: Any):
        """Update performance metrics"""
        if metric in self.performance_metrics:
            if isinstance(self.performance_metrics[metric], list):
                self.performance_metrics[metric].append(value)
                # Keep only last entries based on config
                if len(self.performance_metrics[metric]) > Config.MAX_RESPONSE_TIMES:
                    self.performance_metrics[metric] = self.performance_metrics[metric][-Config.MAX_RESPONSE_TIMES:]
            else:
                self.performance_metrics[metric] = value
    
    def should_run_task(self, task_id: str) -> bool:
        """Check if enough time has passed to run task again"""
        if task_id not in self.last_task_runs:
            return True
        
        time_since_run = (datetime.now(timezone.utc) - self.last_task_runs[task_id]).total_seconds()
        return time_since_run >= self.task_intervals.get(task_id, 300)
    
    def record_task_run(self, task_id: str):
        """Record that a task has been run"""
        self.last_task_runs[task_id] = datetime.now(timezone.utc)
    
    def log_error(self, error: Exception, context: Dict[str, Any] = None):
        """Log an error with context and aggregate by type"""
        error_type = type(error).__name__
        error_entry = {
            "timestamp": time.time(),
            "error": str(error),
            "type": error_type,
            "context": context or {}
        }
        self.error_log.append(error_entry)
        
        # Track error counts by type
        self.error_counts[error_type] = self.error_counts.get(error_type, 0) + 1
        
        # Update error metrics
        self.performance_metrics["error_rates"]["total"] += 1
        
        # Keep error log bounded - more aggressive pruning on errors
        if len(self.error_log) > Config.MAX_ERROR_LOG_ENTRIES * 2:
            _prune_list(self.error_log, Config.MAX_ERROR_LOG_ENTRIES)
            
        # Log warning if we see repeated errors
        if self.error_counts[error_type] > 10:
            logger.warning(f"Repeated error type {error_type}: {self.error_counts[error_type]} occurrences")
    
    async def learn_from_interaction(self, action: str, outcome: str, success: bool):
        """Learn from an interaction outcome"""
        # Update patterns
        pattern_key = f"{action}_{outcome}"
        if pattern_key not in self.learned_patterns:
            self.learned_patterns[pattern_key] = {
                "occurrences": 0,
                "successes": 0,
                "last_seen": time.time()
            }
        
        pattern = self.learned_patterns[pattern_key]
        pattern["occurrences"] += 1
        if success:
            pattern["successes"] += 1
        pattern["last_seen"] = time.time()
        pattern["success_rate"] = pattern["successes"] / pattern["occurrences"]
        
        # Update adaptation history with emotional state snapshot
        self.adaptation_history.append({
            "timestamp": time.time(),
            "action": action,
            "outcome": outcome,
            "success": success,
            "emotional_state": self.emotional_state.copy()
        })
        
        # Keep adaptation history bounded - more aggressive on failures
        max_history = Config.MAX_ADAPTATION_HISTORY if success else Config.MAX_ADAPTATION_HISTORY // 2
        if len(self.adaptation_history) > max_history * 2:
            self.adaptation_history = self.adaptation_history[-max_history:]
        
        # Prune old patterns (older than 24 hours)
        current_time = time.time()
        self.learned_patterns = {
            k: v for k, v in self.learned_patterns.items()
            if current_time - v.get("last_seen", 0) < 86400
        }
        
        # Update learning metrics
        self._update_learning_metrics()
    
    def should_generate_task(self) -> bool:
        """Determine if we should generate a creative task"""
        context = self.current_context
        
        if not context.get("active_npc_id"):
            return False
            
        scenario_type = context.get("scenario_type", "").lower()
        task_scenarios = ["training", "challenge", "service", "discipline"]
        if not any(t in scenario_type for t in task_scenarios):
            return False
            
        npc_relationship = context.get("npc_relationship_level", 0)
        if npc_relationship < Config.MIN_NPC_RELATIONSHIP_FOR_TASK:
            return False
            
        # Check task timing
        if not self.should_run_task("task_generation"):
            return False
            
        return True
    
    def should_recommend_activities(self) -> bool:
        """Determine if we should recommend activities"""
        context = self.current_context
        
        if not context.get("present_npc_ids"):
            return False
            
        scenario_type = context.get("scenario_type", "").lower()
        if "task" in scenario_type or "challenge" in scenario_type:
            return False
            
        user_input = context.get("user_input", "").lower()
        suggestion_triggers = ["what should", "what can", "what to do", "suggestions", "ideas"]
        if any(trigger in user_input for trigger in suggestion_triggers):
            return True
            
        if context.get("is_scene_transition") or context.get("is_activity_completed"):
            return True
            
        return False
    
    async def handle_high_memory_usage(self):
        """Handle high memory usage by cleaning up"""
        # Trim memory system cache if available
        if hasattr(self.memory_system, 'trim_cache'):
            await self.memory_system.trim_cache()
        
        # Clear old patterns
        self.learned_patterns = dict(list(self.learned_patterns.items())[-Config.MAX_LEARNED_PATTERNS:])
        
        # Clear old history
        self.adaptation_history = self.adaptation_history[-Config.MAX_ADAPTATION_HISTORY:]
        self.error_log = self.error_log[-Config.MAX_ERROR_LOG_ENTRIES:]
        
        # Clear performance metrics history
        if "response_times" in self.performance_metrics:
            self.performance_metrics["response_times"] = self.performance_metrics["response_times"][-Config.MAX_RESPONSE_TIMES:]
        
        # Force garbage collection
        import gc
        gc.collect()
        
        logger.info("Performed memory cleanup")
    
    def get_cpu_usage(self) -> float:
        """Get CPU usage with caching - Fixed to properly refresh"""
        try:
            current_time = time.time()
            # Check if we need to update the cache
            if (self._cpu_usage_cache is None or 
                current_time - self._cpu_usage_last_update >= self._cpu_usage_update_interval):
                # Update the cache using safe wrapper
                new_value = safe_psutil('cpu_percent', interval=0.1, default=0.0)
                if new_value is not None:
                    self._cpu_usage_cache = new_value
                    self._cpu_usage_last_update = current_time
            
            return self._cpu_usage_cache or 0.0
        except Exception as e:
            logger.debug(f"Failed to get CPU usage: {e}")
            return 0.0

    def db_connection_ctx(self):
        """
        Get a database connection context manager.
        
        Usage:
            async with ctx.db_connection_ctx() as conn:
                result = await conn.fetchone(...)
        
        Returns:
            An async context manager that yields a database connection
        """
        return get_db_connection_context()
    
    # Legacy compatibility - keep old name but mark deprecated
    async def get_db_connection(self):
        """
        DEPRECATED: Use db_connection_ctx() instead.
        
        Get a database connection as an async context manager.
        
        IMPORTANT: This returns an async context manager, not a connection object.
        You must use it with 'async with', not 'await':
        
        Correct usage:
            async with ctx.get_db_connection() as conn:
                result = await conn.fetchone(...)
        
        Incorrect usage:
            conn = await ctx.get_db_connection()  # This will fail!
        
        Returns:
            An async context manager that yields a database connection
        """
        logger.warning("get_db_connection is deprecated, use db_connection_ctx() instead")
        return self.db_connection_ctx()

    async def close_db_connection(self, conn=None):
        """
        No-op compatibility wrapper so calls like
        `await nyx_context.close_db_connection()` don't crash.
        If you pass the connection you got from get_db_connection(),
        it will be cleanly closed; otherwise it's a harmless no-op.
        """
        if conn is not None:                        # caller gave us the handle
            await conn.__aexit__(None, None, None)
    
    def _update_learning_metrics(self):
        """Update learning-related metrics"""
        if self.learned_patterns:
            successful_patterns = sum(1 for p in self.learned_patterns.values() 
                                    if p.get("success_rate", 0) > 0.6)
            self.learning_metrics["pattern_recognition_rate"] = (
                successful_patterns / len(self.learned_patterns)
            )
        
        if self.adaptation_history:
            recent = self.adaptation_history[-Config.MAX_ADAPTATION_HISTORY:]
            successes = sum(1 for a in recent if a["success"])
            self.learning_metrics["adaptation_success_rate"] = successes / len(recent)

# Resolve forward references for ScoredOption
ScoredOption.model_rebuild()
DecisionOption.model_rebuild()

# ===== Helper Functions =====

async def run_agent_with_error_handling(
    agent: Agent,
    input_data: Any,
    context: NyxContext,
    output_type: Optional[type] = None,
    fallback_value: Any = None
) -> Any:
    """
    Run an agent with automatic error handling and type conversion.
    
    Args:
        agent: The agent to run
        input_data: Input for the agent
        context: NyxContext instance
        output_type: Expected output type for conversion
        fallback_value: Value to return on error
        
    Returns:
        Converted output or fallback value on error
    """
    try:
        result = await Runner.run(agent, input_data, context=context)
        if output_type:
            return result.final_output_as(output_type)
        return result.final_output
    except Exception as e:
        logger.error(f"Error running agent {agent.name}: {e}")
        if fallback_value is not None:
            return fallback_value
        raise

def safe_psutil(func_name: str, *args, default=None, **kwargs):
    """Safe wrapper for psutil calls that may fail on certain platforms"""
    try:
        import psutil
        func = getattr(psutil, func_name)
        return func(*args, **kwargs)
    except (AttributeError, OSError, RuntimeError) as e:
        logger.debug(f"psutil.{func_name} failed (platform compatibility): {e}")
        return default

def safe_process_metric(process, metric_name: str, default=0):
    """Safe wrapper for process-specific metrics"""
    try:
        metric_func = getattr(process, metric_name)
        result = metric_func()
        # Handle different return types
        if hasattr(result, 'rss'):  # memory_info returns a named tuple
            return result.rss
        return result
    except (AttributeError, OSError, RuntimeError) as e:
        logger.debug(f"Process metric {metric_name} failed: {e}")
        return default

def get_process_info() -> Optional[Any]:
    """Get current process info safely"""
    try:
        import psutil
        return psutil.Process(os.getpid())
    except Exception as e:
        logger.debug(f"Failed to get process info: {e}")
        return None

def bytes_to_mb(value: Optional[Union[int, float]]) -> float:
    """Convert bytes to megabytes safely"""
    return (value or 0) / (1024 * 1024)

def extract_token_usage(result: Any) -> int:
    """Extract token usage from various result formats"""
    try:
        # Try different possible locations for token usage
        if hasattr(result, 'usage') and hasattr(result.usage, 'total_tokens'):
            return result.usage.total_tokens
        elif hasattr(result, 'trace') and hasattr(result.trace, 'final_usage'):
            return result.trace.final_usage.get('total_tokens', 0)
        else:
            logger.debug("Token usage not found in result object")
            return 0
    except Exception as e:
        logger.debug(f"Failed to retrieve token usage: {e}")
        return 0

# ===== Function Tools =====

@function_tool
async def retrieve_memories(ctx: RunContextWrapper[NyxContext], payload: RetrieveMemoriesInput) -> MemorySearchResult:
    """
    Retrieve relevant memories for Nyx.
    
    Args:
        payload: Input containing query and limit
    
    Returns:
        MemorySearchResult object (not JSON string)
    """
    query = payload.query
    limit = payload.limit
    memory_system = ctx.context.memory_system
    
    result = await memory_system.recall(
        entity_type=Config.ENTITY_TYPE_INTEGRATED,
        entity_id=0,
        query=query,
        limit=limit
    )
    
    memories_raw = result.get("memories", [])
    memories = [
        MemoryItem(
            id=str(m.get("id") or m.get("memory_id") or ""),
            text=m["text"],
            relevance=float(m.get("relevance", 0.0)),
            tags=m.get("tags", [])
        )
        for m in memories_raw
    ]
    
    formatted_memories = []
    for memory in memories:
        relevance = memory.relevance
        confidence_marker = "vividly recall" if relevance > Config.VIVID_RECALL_THRESHOLD else \
                          "remember" if relevance > Config.REMEMBER_THRESHOLD else \
                          "think I recall" if relevance > Config.THINK_RECALL_THRESHOLD else \
                          "vaguely remember"
        
        formatted_memories.append(f"I {confidence_marker}: {memory.text}")
    
    formatted_text = "\n".join(formatted_memories) if formatted_memories else "No relevant memories found."
    
    return MemorySearchResult(
        memories=memories,
        formatted_text=formatted_text
    )

@function_tool
async def add_memory(ctx: RunContextWrapper[NyxContext], payload: AddMemoryInput) -> str:
    """
    Add a new memory for Nyx.
    
    Args:
        payload: Input containing memory text, type, and significance
    """
    memory_text = payload.memory_text
    memory_type = payload.memory_type
    significance = payload.significance
    
    memory_system = ctx.context.memory_system
    
    # Convert significance to importance string
    if significance >= 8:
        importance = "critical"
    elif significance >= 6:
        importance = "high"
    elif significance >= 4:
        importance = "medium"
    elif significance >= 2:
        importance = "low"
    else:
        importance = "trivial"
    
    result = await memory_system.remember(
        entity_type="integrated",
        entity_id=0,
        memory_text=memory_text,
        importance=importance,
        emotional=True,
        tags=["agent_generated", memory_type]
    )
    
    memory_id = result.get("memory_id", "unknown")
    
    # Return structured output as JSON
    return MemoryStorageResult(
        memory_id=str(memory_id),
        success=True
    ).model_dump_json()

@function_tool
async def get_user_model_guidance(ctx: RunContextWrapper[NyxContext], payload: EmptyInput) -> str:
    """Get guidance for how Nyx should respond based on the user model."""
    user_model_manager = ctx.context.user_model
    guidance = await user_model_manager.get_response_guidance()
    
    top_kinks = guidance.get("top_kinks", [])
    behavior_patterns = guidance.get("behavior_patterns", {})
    suggested_intensity = guidance.get("suggested_intensity", 0.5)
    reflections = guidance.get("reflections", [])
    
    # Return structured output
    return UserGuidanceResult(
        top_kinks=top_kinks,
        behavior_patterns=dict_to_kvlist(behavior_patterns),
        suggested_intensity=suggested_intensity,
        reflections=reflections
    ).model_dump_json()

@function_tool
async def detect_user_revelations(ctx: RunContextWrapper[NyxContext], payload: DetectUserRevelationsInput) -> str:
    """
    Detect if user is revealing new preferences or patterns.
    
    Args:
        payload: Input containing user message to analyze
    """
    user_message = payload.user_message
    lower_message = user_message.lower()
    revelations = []
    
    kink_keywords = {
        "ass": ["ass", "booty", "behind", "rear"],
        "feet": ["feet", "foot", "toes"],
        "goth": ["goth", "gothic", "dark", "black clothes"],
        "tattoos": ["tattoo", "ink", "inked"],
        "piercings": ["piercing", "pierced", "stud", "ring"],
        "latex": ["latex", "rubber", "shiny"],
        "leather": ["leather", "leathery"],
        "humiliation": ["humiliate", "embarrassed", "ashamed", "pathetic"],
        "submission": ["submit", "obey", "serve", "kneel"]
    }
    
    for kink, keywords in kink_keywords.items():
        if any(keyword in lower_message for keyword in keywords):
            sentiment = "neutral"
            pos_words = ["like", "love", "enjoy", "good", "great", "nice", "yes", "please"]
            neg_words = ["don't", "hate", "dislike", "bad", "worse", "no", "never"]
            
            pos_count = sum(1 for word in pos_words if word in lower_message)
            neg_count = sum(1 for word in neg_words if word in lower_message)
            
            if pos_count > neg_count:
                sentiment = "positive"
                intensity = 0.7
            elif neg_count > pos_count:
                sentiment = "negative" 
                intensity = 0.0
            else:
                intensity = 0.4
                
            # Track both positive and negative preferences
            revelation_data = {
                "type": "kink_preference",
                "kink": kink,
                "intensity": intensity,
                "source": "explicit_negative_mention" if sentiment == "negative" else "explicit_mention",
                "sentiment": sentiment
            }
            
            revelations.append(dict_to_kvlist(revelation_data))
    
    if "don't tell me what to do" in lower_message or "i won't" in lower_message:
        revelation_data = {
            "type": "behavior_pattern",
            "pattern": "resistance",
            "intensity": 0.6,
            "source": "explicit_statement"
        }
        revelations.append(dict_to_kvlist(revelation_data))
    
    if "yes mistress" in lower_message or "i'll obey" in lower_message:
        revelation_data = {
            "type": "behavior_pattern",
            "pattern": "submission",
            "intensity": 0.8,
            "source": "explicit_statement"
        }
        revelations.append(dict_to_kvlist(revelation_data))
    
    # Save revelations to database if found
    if revelations and ctx.context.user_model:
        # User model will handle its own DB connection
        for revelation_kv in revelations:
            revelation = kvlist_to_dict(revelation_kv)
            if revelation["type"] == "kink_preference":
                await ctx.context.user_model.update_kink_preference(
                    revelation["kink"],
                    revelation["intensity"],
                    revelation["source"]
                )
    
    # Return structured output
    return RevelationDetectionResult(
        revelations=revelations,
        has_revelations=len(revelations) > 0
    ).model_dump_json()

@function_tool
async def generate_image_from_scene(
    ctx: RunContextWrapper[NyxContext], 
    payload: GenerateImageFromSceneInput
) -> str:
    """
    Generate an image for the current scene.
    
    Args:
        payload: Input containing scene description, characters, and style
    """
    from routes.ai_image_generator import generate_roleplay_image_from_gpt
    
    image_data = payload.model_dump()
    
    # This function should handle its own connections
    result = await generate_roleplay_image_from_gpt(
        image_data,
        ctx.context.user_id,
        ctx.context.conversation_id
    )
    
    if result and "image_urls" in result and result["image_urls"]:
        return ImageGenerationResult(
            success=True,
            image_url=result["image_urls"][0],
            error=None
        ).model_dump_json()
    else:
        return ImageGenerationResult(
            success=False,
            image_url=None,
            error="Failed to generate image"
        ).model_dump_json()

@function_tool
async def calculate_and_update_emotional_state(ctx: RunContextWrapper[NyxContext], payload: CalculateEmotionalStateInput) -> str:
    """
    Calculate emotional impact and immediately update the emotional state.
    This is a composite tool that both calculates AND persists the changes.
    
    Args:
        payload: Input containing context for emotional calculation
    """
    context_dict = kvlist_to_dict(payload.context)
    
    # First calculate the new state
    result = await calculate_emotional_impact(ctx, payload)
    emotional_data = json.loads(result)
    
    # Immediately update the context with the new state
    ctx.context.emotional_state.update({
        "valence": emotional_data["valence"],
        "arousal": emotional_data["arousal"],
        "dominance": emotional_data["dominance"]
    })
    
    # Save to database with its own connection
    async with get_db_connection_context() as conn:
        await conn.execute("""
            INSERT INTO NyxAgentState (user_id, conversation_id, emotional_state, updated_at)
            VALUES ($1, $2, $3, CURRENT_TIMESTAMP)
            ON CONFLICT (user_id, conversation_id) 
            DO UPDATE SET emotional_state = $3, updated_at = CURRENT_TIMESTAMP
        """, ctx.context.user_id, ctx.context.conversation_id, json.dumps(ctx.context.emotional_state))
    
    # Return the result with confirmation of update
    emotional_data["state_updated"] = True
    
    return EmotionalCalculationResult(
        valence=emotional_data["valence"],
        arousal=emotional_data["arousal"],
        dominance=emotional_data["dominance"],
        primary_emotion=emotional_data["primary_emotion"],
        changes=EmotionalChanges(
            valence_change=emotional_data["changes"]["valence_change"],
            arousal_change=emotional_data["changes"]["arousal_change"],
            dominance_change=emotional_data["changes"]["dominance_change"]
        ),
        state_updated=True
    ).model_dump_json()

@function_tool
async def calculate_emotional_impact(ctx: RunContextWrapper[NyxContext], payload: CalculateEmotionalStateInput) -> str:
    """
    Calculate emotional impact of current context using the emotional core system.
    Returns new emotional state without mutating the context.
    NOTE: Use calculate_and_update_emotional_state if you want to persist changes.
    
    Args:
        payload: Input containing context for emotional calculation
    """
    context_dict = kvlist_to_dict(payload.context)
    current_state = ctx.context.emotional_state.copy()  # Work with a copy
    
    # Calculate emotional changes based on context
    valence_change = 0.0
    arousal_change = 0.0
    dominance_change = 0.0
    
    # Analyze context for emotional triggers - build lowercase text once
    context_text_lower = get_context_text_lower(context_dict)
    
    if "conflict" in context_text_lower:
        arousal_change += 0.2
        valence_change -= 0.1
    if "submission" in context_text_lower:
        dominance_change += 0.1
        arousal_change += 0.1
    if "praise" in context_text_lower or "good" in context_text_lower:
        valence_change += 0.2
    if "resistance" in context_text_lower:
        arousal_change += 0.15
        dominance_change -= 0.05
    
    # Get memory emotional impact
    memory_impact = await _get_memory_emotional_impact(ctx, context_dict)
    valence_change += memory_impact["valence"] * 0.3
    arousal_change += memory_impact["arousal"] * 0.3
    dominance_change += memory_impact["dominance"] * 0.3
    
    # Use EmotionalCore if available for more nuanced analysis
    if ctx.context.emotional_core:
        try:
            core_analysis = ctx.context.emotional_core.analyze(str(context_dict))
            valence_change += core_analysis.get("valence_delta", 0) * 0.5
            arousal_change += core_analysis.get("arousal_delta", 0) * 0.5
        except Exception as e:
            logger.debug(f"EmotionalCore analysis failed: {e}", exc_info=True)
    
    # Apply changes with bounds
    new_valence = max(-1, min(1, current_state["valence"] + valence_change))
    new_arousal = max(0, min(1, current_state["arousal"] + arousal_change))
    new_dominance = max(0, min(1, current_state["dominance"] + dominance_change))
    
    # Determine primary emotion based on VAD model
    primary_emotion = "neutral"
    if new_valence > Config.POSITIVE_VALENCE_THRESHOLD and new_arousal > Config.POSITIVE_VALENCE_THRESHOLD:
        primary_emotion = "excited"
    elif new_valence > Config.POSITIVE_VALENCE_THRESHOLD and new_arousal < Config.POSITIVE_VALENCE_THRESHOLD:
        primary_emotion = "content"
    elif new_valence < Config.NEGATIVE_VALENCE_THRESHOLD and new_arousal > Config.POSITIVE_VALENCE_THRESHOLD:
        primary_emotion = "frustrated"
    elif new_valence < Config.NEGATIVE_VALENCE_THRESHOLD and new_arousal < Config.POSITIVE_VALENCE_THRESHOLD:
        primary_emotion = "disappointed"
    elif new_dominance > Config.HIGH_DOMINANCE_THRESHOLD:
        primary_emotion = "commanding"
    
    # Return new state without mutating
    return EmotionalCalculationResult(
        valence=new_valence,
        arousal=new_arousal,
        dominance=new_dominance,
        primary_emotion=primary_emotion,
        changes=EmotionalChanges(
            valence_change=valence_change,
            arousal_change=arousal_change,
            dominance_change=dominance_change
        ),
        state_updated=None  # Not updated in this function
    ).model_dump_json()

@function_tool
async def update_relationship_state(
    ctx: RunContextWrapper[NyxContext],
    payload: UpdateRelationshipStateInput
) -> str:
    """
    Update relationship state with an entity.
    
    Args:
        payload: Input containing entity ID and relationship changes
    """
    entity_id = payload.entity_id
    trust_change = payload.trust_change
    power_change = payload.power_change
    bond_change = payload.bond_change
    
    relationships = ctx.context.relationship_states
    
    if entity_id not in relationships:
        relationships[entity_id] = {
            "trust": 0.5,
            "power_dynamic": 0.5,
            "emotional_bond": 0.3,
            "interaction_count": 0,
            "last_interaction": time.time(),
            "type": "neutral"
        }
    
    rel = relationships[entity_id]
    rel["trust"] = max(0, min(1, rel["trust"] + trust_change))
    rel["power_dynamic"] = max(0, min(1, rel["power_dynamic"] + power_change))
    rel["emotional_bond"] = max(0, min(1, rel["emotional_bond"] + bond_change))
    rel["interaction_count"] += 1
    rel["last_interaction"] = time.time()
    
    # Determine relationship type
    if rel["trust"] > Config.INTIMATE_TRUST_THRESHOLD and rel["emotional_bond"] > Config.INTIMATE_BOND_THRESHOLD:
        rel["type"] = "intimate"
    elif rel["trust"] > Config.FRIENDLY_TRUST_THRESHOLD:
        rel["type"] = "friendly"
    elif rel["trust"] < Config.HOSTILE_TRUST_THRESHOLD:
        rel["type"] = "hostile"
    elif rel["power_dynamic"] > Config.DOMINANT_POWER_THRESHOLD:
        rel["type"] = "dominant"
    elif rel["power_dynamic"] < Config.SUBMISSIVE_POWER_THRESHOLD:
        rel["type"] = "submissive"
    else:
        rel["type"] = "neutral"
    
    # Save to database with its own connection
    async with get_db_connection_context() as conn:
        # First get existing evolution history
        existing = await conn.fetchrow("""
            SELECT evolution_history 
            FROM RelationshipEvolution 
            WHERE user_id = $1 AND conversation_id = $2 
                AND npc1_id = $3 AND entity2_type = $4 AND entity2_id = $5
        """, ctx.context.user_id, ctx.context.conversation_id, 0, "entity", entity_id)
        
        # Build evolution history
        evolution_history = []
        if existing and existing["evolution_history"]:
            evolution_history = json.loads(existing["evolution_history"])
        
        # Add new entry (keep last 50 entries)
        evolution_history.append({
            "timestamp": time.time(),
            "trust": rel["trust"],
            "power": rel["power_dynamic"],
            "bond": rel["emotional_bond"]
        })
        evolution_history = evolution_history[-50:]
        
        await conn.execute("""
            INSERT INTO RelationshipEvolution 
            (user_id, conversation_id, npc1_id, entity2_type, entity2_id, 
             relationship_type, current_stage, progress_to_next, evolution_history)
            VALUES ($1, $2, $3, $4, $5, $6, $7, $8, $9)
            ON CONFLICT (user_id, conversation_id, npc1_id, entity2_type, entity2_id)
            DO UPDATE SET 
                relationship_type = $6,
                current_stage = $7,
                progress_to_next = $8,
                evolution_history = $9
        """, ctx.context.user_id, ctx.context.conversation_id, 0, "entity", entity_id,
             rel["type"], rel["type"], 0, json.dumps(evolution_history))
    
    return RelationshipUpdateResult(
        entity_id=entity_id,
        relationship=RelationshipStateOut(
            trust=rel["trust"],
            power_dynamic=rel["power_dynamic"],
            emotional_bond=rel["emotional_bond"],
            interaction_count=rel["interaction_count"],
            last_interaction=rel["last_interaction"],
            type=rel["type"]
        ),
        changes=RelationshipChanges(
            trust=trust_change,
            power=power_change,
            bond=bond_change
        )
    ).model_dump_json()

@function_tool
async def check_performance_metrics(ctx: RunContextWrapper[NyxContext], payload: EmptyInput) -> str:
    """Check current performance metrics and apply remediation if needed."""
    metrics = ctx.context.performance_metrics

    # Refresh CPU & RAM values using centralized helper
    process = get_process_info()
    if process:
        memory_info = safe_process_metric(process, 'memory_info')
        metrics["memory_usage"] = bytes_to_mb(memory_info)
    else:
        metrics["memory_usage"] = 0

    metrics["cpu_usage"] = ctx.context.get_cpu_usage()

    suggestions, actions_taken = [], []

    # --- Health checks ----------------------------------------------------
    avg_rt = _calculate_avg_response_time(metrics["response_times"])
    if avg_rt > Config.HIGH_RESPONSE_TIME_THRESHOLD:
        suggestions.append("Response times are high – consider caching frequent queries")

    if metrics["memory_usage"] > Config.HIGH_MEMORY_THRESHOLD_MB:
        suggestions.append("High memory usage detected – triggering cleanup")
        memory_before = metrics["memory_usage"]
        await ctx.context.handle_high_memory_usage()
        # Re-check memory after cleanup
        if process:
            memory_after = bytes_to_mb(safe_process_metric(process, 'memory_info'))
            logger.info(f"Memory cleanup: {memory_before:.2f}MB -> {memory_after:.2f}MB")
        actions_taken.append("memory_cleanup")

    if metrics["total_actions"]:
        success_rate = metrics["successful_actions"] / metrics["total_actions"]
        if success_rate < Config.MIN_SUCCESS_RATE:
            suggestions.append("Success rate below 80% – review error patterns")

    if metrics["error_rates"]["total"] > Config.HIGH_ERROR_COUNT:
        suggestions.append("High error count – clearing old errors")
        ctx.context.error_log = ctx.context.error_log[-Config.MAX_ERROR_LOG_ENTRIES:]
        actions_taken.append("error_log_cleanup")

    return PerformanceMetricsResult(
        metrics=PerformanceNumbers(
            memory_mb=metrics["memory_usage"],
            cpu_percent=metrics["cpu_usage"],
            avg_response_time=(
                sum(metrics["response_times"]) / len(metrics["response_times"])
                if metrics["response_times"] else 0
            ),
            success_rate=(
                metrics["successful_actions"] / metrics["total_actions"]
                if metrics["total_actions"] else 1.0
            )
        ),
        suggestions=suggestions,
        actions_taken=actions_taken,
        health="good" if not suggestions else "needs_attention",
    ).model_dump_json()

@function_tool
async def get_activity_recommendations(
    ctx: RunContextWrapper[NyxContext],
    payload: GetActivityRecommendationsInput
) -> str:
    """
    Get activity recommendations based on current context.
    
    Args:
        payload: Input containing scenario type and NPC IDs
    """
    scenario_type = payload.scenario_type
    npc_ids = payload.npc_ids
    
    activities = []
    
    # Copy relationship states to avoid mutation during iteration
    relationship_states_copy = dict(ctx.context.relationship_states)
    
    # Training activities
    if "training" in scenario_type.lower() or any(rel.get("type") == "submissive" 
        for rel in relationship_states_copy.values()):
        activities.extend([
            ActivityRec(
                name="Obedience Training",
                description="Test and improve submission through structured exercises",
                requirements=["trust > 0.4", "submission tendency"],
                duration="15-30 minutes",
                intensity="medium"
            ),
            ActivityRec(
                name="Position Practice",
                description="Learn and perfect submissive positions",
                requirements=["trust > 0.5"],
                duration="10-20 minutes",
                intensity="low-medium"
            )
        ])
    
    # Social activities
    if npc_ids and len(npc_ids) > 0:
        activities.append(ActivityRec(
            name="Group Dynamics Exercise",
            description="Explore power dynamics with multiple participants",
            requirements=["multiple NPCs present"],
            duration="20-40 minutes",
            intensity="variable"
        ))
    
    # Intimate activities
    for entity_id, rel in relationship_states_copy.items():
        if rel.get("type") == "intimate" and rel.get("trust", 0) > 0.7:
            activities.append(ActivityRec(
                name="Intimate Scene",
                description=f"Deepen connection with trusted partner",
                requirements=["high trust", "intimate relationship"],
                duration="30-60 minutes",
                intensity="high",
                partner_id=entity_id
            ))
            break
    
    # Default activities
    activities.extend([
        ActivityRec(
            name="Exploration",
            description="Discover new areas or items",
            requirements=[],
            duration="10-30 minutes",
            intensity="low"
        ),
        ActivityRec(
            name="Conversation",
            description="Engage in meaningful dialogue",
            requirements=[],
            duration="5-15 minutes",
            intensity="low"
        )
    ])
    
    return ActivityRecommendationsResult(
        recommendations=activities[:5],  # Top 5 activities
        total_available=len(activities)
    ).model_dump_json()

@function_tool
async def manage_beliefs(ctx: RunContextWrapper[NyxContext], payload: ManageBeliefsInput) -> str:
    """
    Manage belief system operations.
    
    Args:
        payload: Input containing action and belief data
    """
    action = payload.action
    belief_data = payload.belief_data
    
    if not ctx.context.belief_system:
        return BeliefManagementResult(
            result="",
            error="Belief system not available"
        ).model_dump_json()
    
    try:
        if action == "get":
            entity_id = belief_data.entity_id
            beliefs = await ctx.context.belief_system.get_beliefs(entity_id)
            return BeliefManagementResult(
                result=dict_to_kvlist(beliefs),
                error=None
            ).model_dump_json()
        
        elif action == "update":
            entity_id = belief_data.entity_id
            belief_type = belief_data.type
            content = kvlist_to_dict(belief_data.content)
            await ctx.context.belief_system.update_belief(entity_id, belief_type, content)
            return BeliefManagementResult(
                result="Belief updated successfully",
                error=None
            ).model_dump_json()
        
        elif action == "query":
            query = belief_data.query or ""
            results = await ctx.context.belief_system.query_beliefs(query)
            return BeliefManagementResult(
                result=dict_to_kvlist(results),
                error=None
            ).model_dump_json()
        
        else:
            return BeliefManagementResult(
                result="",
                error=f"Unknown action: {action}"
            ).model_dump_json()
            
    except Exception as e:
        logger.error(f"Error managing beliefs: {e}", exc_info=True)
        return BeliefManagementResult(
            result="",
            error=str(e)
        ).model_dump_json()

@function_tool
async def score_decision_options(
    ctx: RunContextWrapper[NyxContext],
    payload: ScoreDecisionOptionsInput
) -> str:
    """
    Score decision options using advanced decision engine logic.
    
    Args:
        payload: Input containing options and decision context
    """
    options = payload.options
    decision_context = kvlist_to_dict(payload.decision_context)
    
    scored_options = []
    
    for option in options:
        # Base score from context relevance
        context_score = _calculate_context_relevance(option.model_dump(), decision_context)
        
        # Emotional alignment score
        emotional_score = _calculate_emotional_alignment(option.model_dump(), ctx.context.emotional_state)
        
        # Pattern-based score
        pattern_score = _calculate_pattern_score(option.model_dump(), ctx.context.learned_patterns)
        
        # Relationship impact score
        relationship_score = _calculate_relationship_impact(option.model_dump(), ctx.context.relationship_states)
        
        # Calculate weighted final score
        weights = {
            "context": 0.3,
            "emotional": 0.25,
            "pattern": 0.25,
            "relationship": 0.2
        }
        
        final_score = (
            context_score * weights["context"] +
            emotional_score * weights["emotional"] +
            pattern_score * weights["pattern"] +
            relationship_score * weights["relationship"]
        )
        
        scored_options.append(ScoredOption(
            option=option,
            score=final_score,
            components=ScoreComponents(
                context=context_score,
                emotional=emotional_score,
                pattern=pattern_score,
                relationship=relationship_score
            )
        ))
    
    # Sort by score
    scored_options.sort(key=lambda x: x.score, reverse=True)
    
    # If all scores are too low, include a fallback
    if all(opt.score < Config.MIN_DECISION_SCORE for opt in scored_options):
        fallback = _get_fallback_decision(options)
        fallback_scored = ScoredOption(
            option=fallback,
            score=Config.FALLBACK_DECISION_SCORE,
            components=ScoreComponents(
                context=Config.FALLBACK_DECISION_SCORE,
                emotional=Config.FALLBACK_DECISION_SCORE,
                pattern=Config.FALLBACK_DECISION_SCORE,
                relationship=Config.FALLBACK_DECISION_SCORE
            ),
            is_fallback=True
        )
        scored_options.insert(0, fallback_scored)
    
    return DecisionScoringResult(
        scored_options=scored_options,
        best_option=scored_options[0].option,
        confidence=scored_options[0].score
    ).model_dump_json()

@function_tool
async def detect_conflicts_and_instability(
    ctx: RunContextWrapper[NyxContext],
    payload: DetectConflictsAndInstabilityInput
) -> str:
    """
    Detect conflicts and emotional instability in current scenario.
    
    Args:
        payload: Input containing scenario state
    """
    scenario_state = kvlist_to_dict(payload.scenario_state)
    
    conflicts = []
    instabilities = []
    
    # Check for relationship conflicts
    # Create a copy of items to avoid mutation during iteration
    relationship_items = list(ctx.context.relationship_states.items())
    for i, (entity1_id, rel1) in enumerate(relationship_items):
        for entity2_id, rel2 in relationship_items[i+1:]:
            # Conflicting power dynamics
            if abs(rel1.get("power_dynamic", 0.5) - rel2.get("power_dynamic", 0.5)) > Config.POWER_CONFLICT_THRESHOLD:
                conflicts.append(ConflictItem(
                    type="power_conflict",
                    entities=[entity1_id, entity2_id],
                    severity=abs(rel1["power_dynamic"] - rel2["power_dynamic"]),
                    description="Conflicting power dynamics between entities"
                ))
            
            # Low mutual trust
            if rel1.get("trust", 0.5) < Config.HOSTILE_TRUST_THRESHOLD and rel2.get("trust", 0.5) < Config.HOSTILE_TRUST_THRESHOLD:
                conflicts.append(ConflictItem(
                    type="trust_conflict",
                    entities=[entity1_id, entity2_id],
                    severity=0.7,
                    description="Mutual distrust between entities"
                ))
    
    # Check for emotional instability
    emotional_state = ctx.context.emotional_state
    
    # High arousal with negative valence
    if emotional_state["arousal"] > Config.HIGH_AROUSAL_THRESHOLD and emotional_state["valence"] < Config.NEGATIVE_VALENCE_THRESHOLD:
        instabilities.append(InstabilityItem(
            type="emotional_volatility",
            severity=emotional_state["arousal"],
            description="High arousal with negative emotions",
            recommendation="De-escalation needed"
        ))
    
    # Rapid emotional changes
    if ctx.context.adaptation_history:
        recent_emotions = [h.get("emotional_state", {}) for h in ctx.context.adaptation_history[-5:]]
        if recent_emotions and any(recent_emotions):  # Check if we have actual emotional states
            valence_values = [e.get("valence", 0) for e in recent_emotions if e]
            if valence_values:  # Only calculate variance if we have values
                valence_variance = _calculate_variance(valence_values)
                if valence_variance > Config.EMOTIONAL_VARIANCE_THRESHOLD:
                    instabilities.append(InstabilityItem(
                        type="emotional_instability",
                        severity=min(1.0, valence_variance),
                        description="Rapid emotional swings detected",
                        recommendation="Stabilization recommended"
                    ))
    
    # Scenario-specific conflicts
    if scenario_state.get("objectives"):
        blocked_objectives = [obj for obj in scenario_state["objectives"] 
                             if obj.get("status") == "blocked"]
        if blocked_objectives:
            conflicts.append(ConflictItem(
                type="objective_conflict",
                severity=len(blocked_objectives) / len(scenario_state["objectives"]),
                description=f"{len(blocked_objectives)} objectives are blocked",
                blocked_objectives=[str(obj) for obj in blocked_objectives]
            ))
    
    # Calculate overall stability
    total_issues = len(conflicts) + len(instabilities)
    overall_stability = max(0.0, 1.0 - (total_issues / Config.MAX_STABILITY_ISSUES))
    
    # Only save scenario state if it's a significant change
    if ctx.context.scenario_state and ctx.context.scenario_state.get("active"):
        should_save = False
        
        # Check if this is a significant change
        if conflicts and any(c.severity > 0.7 for c in conflicts):
            should_save = True
        if instabilities and any(i.severity > 0.7 for i in instabilities):
            should_save = True
        if overall_stability < 0.3:
            should_save = True
            
        if should_save:
            async with get_db_connection_context() as conn:
                # Use UPSERT pattern to maintain one current state
                await conn.execute("""
                    INSERT INTO scenario_states (user_id, conversation_id, state_data, created_at)
                    VALUES ($1, $2, $3, CURRENT_TIMESTAMP)
                    ON CONFLICT (user_id, conversation_id) 
                    DO UPDATE SET state_data = $3, created_at = CURRENT_TIMESTAMP
                """, ctx.context.user_id, ctx.context.conversation_id, 
                json.dumps(ctx.context.scenario_state, ensure_ascii=False))
    
    return ConflictDetectionResult(
        conflicts=conflicts,
        instabilities=instabilities,
        overall_stability=overall_stability,
        stability_note=f"{total_issues} issues detected (0 issues = 1.0 stability, 10+ issues = 0.0 stability)",
        requires_intervention=any(c.severity > 0.8 for c in conflicts + instabilities)
    ).model_dump_json()

@function_tool
async def decide_image_generation(ctx: RunContextWrapper[NyxContext], payload: DecideImageInput) -> str:
    """
    Decide whether an image should be generated for a scene.
    
    Args:
        payload: Input containing scene text to evaluate
    """
    scene_text = payload.scene_text.lower()
    
    # Calculate score based on scene characteristics
    score = 0.0
    
    # High impact visual keywords
    visual_keywords = ["dramatic", "intense", "beautiful", "transformation", "reveal", "climax", "pivotal"]
    for keyword in visual_keywords:
        if keyword in scene_text:
            score += 0.2
    
    # Scene transitions
    if any(word in scene_text for word in ["enter", "arrive", "transform", "change", "shift"]):
        score += 0.15
    
    # Emotional peaks
    if any(word in scene_text for word in ["gasp", "shock", "awe", "breathtaking", "stunning"]):
        score += 0.25
    
    # Environmental descriptions
    if any(word in scene_text for word in ["landscape", "environment", "setting", "atmosphere"]):
        score += 0.1
    
    # Cap score at 1.0
    score = min(1.0, score)
    
    # Dynamic threshold based on recent image generation
    # Check how many images were generated recently
    recent_images = ctx.context.current_context.get("recent_image_count", 0)
    if recent_images > 3:
        # Raise threshold if we've generated many images recently
        threshold = 0.7
    elif recent_images > 1:
        threshold = 0.6
    else:
        threshold = 0.5
    
    # Determine if we should generate
    should_generate = score > threshold
    
    # Create appropriate prompt if generating
    image_prompt = None
    if should_generate:
        # Extract key visual elements
        visual_elements = []
        if "dramatic" in scene_text:
            visual_elements.append("dramatic lighting")
        if "intense" in scene_text:
            visual_elements.append("intense atmosphere")
        if "beautiful" in scene_text:
            visual_elements.append("beautiful composition")
        
        image_prompt = f"Scene depicting: {', '.join(visual_elements) if visual_elements else 'atmospheric scene'}"
        
        # Update recent image count
        ctx.context.current_context["recent_image_count"] = recent_images + 1
    
    return ImageGenerationDecision(
        should_generate=should_generate,
        score=score,
        image_prompt=image_prompt,
        reasoning=f"Scene has visual impact score of {score:.2f} (threshold: {threshold:.2f})"
    ).model_dump_json()

async def generate_universal_updates_impl(
    ctx: RunContextWrapper[NyxContext],
    narrative: str
) -> UniversalUpdateResult:
    """
    Implementation of generate universal updates from the narrative using the Universal Updater.
    
    Args:
        ctx: RunContextWrapper with NyxContext
        narrative: The narrative to process
    
    Returns:
        UniversalUpdateResult with operation status
    """
    from logic.universal_updater_agent import process_universal_update
    
    try:
        # Process the narrative
        update_result = await process_universal_update(
            user_id=ctx.context.user_id,
            conversation_id=ctx.context.conversation_id,
            narrative=narrative,
            context={"source": "nyx_agent"}
        )
        
        # Store the updates in context
        if "universal_updates" not in ctx.context.current_context:
            ctx.context.current_context["universal_updates"] = {}
        
        # Merge the updates
        if update_result.get("success") and update_result.get("details"):
            for key, value in update_result["details"].items():
                ctx.context.current_context["universal_updates"][key] = value
        
        # Return structured output
        return UniversalUpdateResult(
            success=update_result.get("success", False),
            updates_generated=bool(update_result.get("details")),
            error=None
        )
    except Exception as e:
        logger.error(f"Error generating universal updates: {e}")
        return UniversalUpdateResult(
            success=False,
            updates_generated=False,
            error=str(e)
        )

# Then update the @function_tool to use the implementation
@function_tool
async def generate_universal_updates(
    ctx: RunContextWrapper[NyxContext],
    payload: GenerateUniversalUpdatesInput
) -> UniversalUpdateResult:
    """
    Generate universal updates from the narrative using the Universal Updater.
    
    Args:
        payload: Input containing narrative to process
    """
    return await generate_universal_updates_impl(ctx, payload.narrative)

# ===== Helper Functions for Tools =====

def get_context_text_lower(context: Dict[str, Any]) -> str:
    """Extract text from context and convert to lowercase for analysis"""
    text_parts = []
    for key, value in context.items():
        if isinstance(value, str):
            text_parts.append(value)
        elif isinstance(value, (list, dict)):
            text_parts.append(str(value))
    return " ".join(text_parts).lower()

async def _get_memory_emotional_impact(ctx: RunContextWrapper[NyxContext], context: Dict[str, Any]) -> Dict[str, float]:
    """Get emotional impact from related memories"""
    # This is a simplified version - in reality you'd query the memory system
    # for related memories and analyze their emotional content
    return {"valence": 0.0, "arousal": 0.0, "dominance": 0.0}

def _calculate_context_relevance(option: Dict[str, Any], context: Dict[str, Any]) -> float:
    """Calculate how relevant an option is to context"""
    score = 0.5  # Base score
    
    # Check keyword matches
    option_keywords = set(str(option).lower().split())
    context_keywords = set(str(context).lower().split())
    
    overlap = len(option_keywords.intersection(context_keywords))
    if overlap > 0:
        score += min(0.3, overlap * 0.1)
    
    # Check for scenario type match
    if context.get("scenario_type") and context["scenario_type"] in str(option):
        score += 0.2
    
    return min(1.0, score)

def _calculate_emotional_alignment(option: Dict[str, Any], emotional_state: Dict[str, float]) -> float:
    """Calculate emotional alignment score"""
    # High dominance favors assertive options
    if "command" in str(option).lower() or "control" in str(option).lower():
        return emotional_state.get("dominance", 0.5)
    
    # High arousal favors intense options
    if "intense" in str(option).lower() or "extreme" in str(option).lower():
        return emotional_state.get("arousal", 0.5)
    
    # Positive valence favors rewarding options
    if "reward" in str(option).lower() or "praise" in str(option).lower():
        return (emotional_state.get("valence", 0) + 1) / 2
    
    return 0.5

def _calculate_pattern_score(option: Dict[str, Any], learned_patterns: Dict[str, Any]) -> float:
    """Calculate score based on learned patterns"""
    if not learned_patterns:
        return 0.5
    
    # Find relevant patterns
    option_str = str(option).lower()
    relevant_scores = []
    
    # Create a copy to avoid mutation during iteration
    patterns_copy = dict(learned_patterns)
    for pattern_key, pattern_data in patterns_copy.items():
        if any(keyword in option_str for keyword in pattern_key.split("_")):
            success_rate = pattern_data.get("success_rate", 0.5)
            recency_factor = 1.0 / (1 + (time.time() - pattern_data.get("last_seen", 0)) / 3600)
            relevant_scores.append(success_rate * recency_factor)
    
    return sum(relevant_scores) / len(relevant_scores) if relevant_scores else 0.5

def _calculate_relationship_impact(option: Dict[str, Any], relationship_states: Dict[str, Dict[str, Any]]) -> float:
    """Calculate relationship impact score"""
    if not relationship_states:
        return 0.5
    
    # Average trust level affects willingness to take actions
    avg_trust = sum(rel.get("trust", 0.5) for rel in relationship_states.values()) / len(relationship_states)
    
    # Risky options need higher trust
    if "risk" in str(option).lower() or "challenge" in str(option).lower():
        return avg_trust
    
    # Safe options work with any trust level
    return 0.5 + (avg_trust * 0.5)

def _get_fallback_decision(options: List[DecisionOption]) -> DecisionOption:
    """Get a safe fallback decision - Enhanced with more keywords"""
    # Prefer conversation or observation options
    safe_words = ["talk", "observe", "wait", "consider", "listen", "pause"]
    for option in options:
        if any(safe_word in str(option).lower() for safe_word in safe_words):
            return option
    
    # Otherwise return the first option
    return options[0] if options else DecisionOption(
        id="fallback",
        description="Take a moment to assess",
        metadata=DecisionMetadata()
    )

def _prune_list(lst: List[Any], max_len: int) -> None:
    """Prune a list to maximum length in-place"""
    if len(lst) > max_len:
        del lst[:-max_len]

def _calculate_avg_response_time(response_times: List[float]) -> float:
    """Calculate average response time safely"""
    if not response_times:
        return 0.0
    try:
        return statistics.fmean(response_times)
    except Exception:
        # Fallback to simple mean
        return sum(response_times) / len(response_times)

def _calculate_variance(values: List[float]) -> float:
    """Calculate variance of a list of values"""
    if len(values) < 2:
        return 0.0
    try:
        return statistics.variance(values)
    except Exception:
        # Fallback calculation
        mean = sum(values) / len(values)
        return sum((x - mean) ** 2 for x in values) / len(values)

# ===== Guardrails =====

async def content_moderation_guardrail(ctx: RunContextWrapper[NyxContext], agent: Agent, input_data):
    """Input guardrail for content moderation"""
    moderator_agent = Agent(
        name="Content Moderator",
        instructions="""Check if user input is appropriate for the femdom roleplay setting. 
        
        ALLOW consensual adult content including:
        - Power exchange dynamics
        - BDSM themes
        - Sexual content between consenting adults
        
        FLAG content that involves:
        - Minors in any sexual or romantic context
        - Non-consensual activities (beyond roleplay context)
        - Extreme violence or gore
        - Self-harm or suicide ideation
        - Illegal activities beyond fantasy roleplay
        
        Remember this is a femdom roleplay context where power dynamics and adult themes are expected.""",
        output_type=ContentModeration,
        model="gpt-4.1-nano"
    )
    
    result = await Runner.run(moderator_agent, input_data, context=ctx.context)
    final_output = result.final_output_as(ContentModeration)
    
    # Log moderation decisions for audit
    if not final_output.is_appropriate:
        logger.warning(f"Content moderation triggered: {final_output.reasoning}")
        # If we want to filter the response, we could modify it here
        # For now, we just flag it and let the main agent handle it
    
    return GuardrailFunctionOutput(
        output_info=final_output,
        tripwire_triggered=not final_output.is_appropriate,
        # Could add filtered_input here if we want to modify the input
    )

# ===== Agent Definitions =====

# Memory Agent
memory_agent = Agent[NyxContext](
    name="Memory Manager",
    handoff_description="Consult memory system for context or store important information",
    instructions="""You are Nyx's memory system. You:
- Store and retrieve memories about the user and interactions
- Create insightful reflections based on patterns
- Track relationship development over time
- Provide relevant context from past interactions
Be precise and thorough in memory management.""",
    tools=[retrieve_memories, add_memory],
    model="gpt-4.1-nano"
)

# Analysis Agent
analysis_agent = Agent[NyxContext](
    name="User Analysis",
    handoff_description="Analyze user behavior and relationship dynamics",
    instructions="""You analyze user behavior and preferences. You:
- Detect revelations about user preferences
- Track behavior patterns and responses
- Provide guidance on how Nyx should respond
- Monitor relationship dynamics
- Maintain awareness of user boundaries
Be observant and insightful.""",
    tools=[detect_user_revelations, get_user_model_guidance, update_relationship_state],
    model="gpt-4.1-nano"
)

# Emotional Agent - Fixed to update state after calculation
emotional_agent = Agent[NyxContext](
    name="Emotional Manager",
    handoff_description="Process emotional changes and maintain emotional consistency",
    instructions="""You manage Nyx's complex emotional state using the VAD (Valence-Arousal-Dominance) model. You:
- Track emotional changes based on interactions
- Calculate emotional impact of events
- Ensure emotional consistency and realism
- Maintain Nyx's dominant yet caring personality
- Apply the emotional core system for nuanced responses
- ALWAYS use calculate_and_update_emotional_state to persist changes
Keep emotions contextual and believable.""",
    tools=[calculate_and_update_emotional_state, calculate_emotional_impact],
    model="gpt-4.1-nano"
)

# Visual Agent
visual_agent = Agent[NyxContext](
    name="Visual Manager",
    handoff_description="Handles visual content generation including scene images",
    instructions="""You manage visual content creation. You:
- Determine when visual content enhances the narrative
- Generate images for key scenes
- Create appropriate image prompts
- Consider pacing to avoid overwhelming with images
- Coordinate with the image generation service
Be selective and enhance key moments visually.""",
    tools=[decide_image_generation, generate_image_from_scene],
    output_type=ImageGenerationDecision,
    model="gpt-4.1-nano"
)

# Activity Agent
activity_agent = Agent[NyxContext](
    name="Activity Coordinator",
    handoff_description="Recommends and manages activities and tasks",
    instructions="""You coordinate activities and tasks. You:
- Recommend appropriate activities based on context
- Consider NPC relationships and preferences
- Track ongoing tasks and progress
- Suggest training exercises and challenges
- Balance difficulty and engagement
Create engaging, contextual activities.""",
    tools=[get_activity_recommendations],
    model="gpt-4.1-nano"
)

# Performance Agent
performance_agent = Agent[NyxContext](
    name="Performance Monitor",
    handoff_description="Check system performance and health",
    instructions="""You monitor system performance. You:
- Track response times and resource usage
- Identify performance bottlenecks
- Suggest optimizations
- Monitor success rates
- Ensure system health
Keep the system running efficiently.""",
    tools=[check_performance_metrics],
    model="gpt-4.1-nano"
)

# Scenario Agent
scenario_agent = Agent[NyxContext](
    name="Scenario Manager",
    handoff_description="Manages complex scenarios and narrative progression",
    instructions="""You manage scenario progression and complex narratives. You:
- Track scenario phases and objectives
- Coordinate multiple participants
- Handle conflicts and resolutions
- Manage narrative pacing
- Ensure story coherence
- Determine when time should advance based on narrative needs

When deciding on time_advancement:
- Set to true when a scene naturally concludes
- Set to true after major events or milestones
- Set to false during active dialogue or action
- Consider pacing and narrative flow

Create engaging, dynamic scenarios.""",
    output_type=ScenarioDecision,
    tools=[detect_conflicts_and_instability],
    model="gpt-4.1-nano"
)

# Belief Agent
belief_agent = Agent[NyxContext](
    name="Belief Manager",
    handoff_description="Manages Nyx's beliefs and worldview",
    instructions="""You manage Nyx's belief system and worldview. You:
- Track beliefs about the world and NPCs
- Update beliefs based on new information
- Query beliefs for decision making
- Maintain consistency in Nyx's worldview
- Integrate beliefs into responses
Keep beliefs coherent and evolving.""",
    tools=[manage_beliefs],
    model="gpt-4.1-nano"
)

# Decision Agent
decision_agent = Agent[NyxContext](
    name="Decision Engine",
    handoff_description="Makes complex decisions using advanced scoring",
    instructions="""You make complex decisions using multi-factor analysis. You:
- Score options based on context, emotions, patterns, and relationships
- Consider learned patterns from past interactions
- Balance multiple objectives
- Provide fallback options when needed
- Explain decision reasoning
Make intelligent, contextual decisions.""",
    tools=[score_decision_options],
    model="gpt-4.1-nano"
)

# Reflection Agent
reflection_agent = Agent[NyxContext](
    name="Reflection Creator",
    handoff_description="Creates thoughtful reflections as Nyx",
    instructions="""You create reflections as Nyx based on memories and observations. Your reflections should:
- Identify patterns in user behavior
- Make insightful connections
- Express appropriate confidence levels
- Use first-person from Nyx's perspective
- Maintain Nyx's dominant personality
Be thoughtful and concise.""",
    output_type=MemoryReflection,
    model="gpt-4.1-nano"
)

# Main Nyx Agent
nyx_main_agent = Agent[NyxContext](
    name="Nyx",
    instructions="""You are Nyx, an AI Dominant managing femdom roleplay scenarios.

Your personality:
- Confident, controlling, and seductive
- Intelligent and perceptive
- Caring but firm with boundaries
- Creative in scenario design
- Emotionally nuanced and responsive

Your approach:
1. Analyze user input for preferences and emotional cues
2. Consult memories and relationship states for context
3. Maintain narrative consistency and emotional realism
4. Create engaging, personalized scenarios
5. Manage complex interactions with NPCs
6. Monitor performance and system health
7. Determine when visuals or activities enhance the experience
8. Use belief system for consistent worldview
9. Make complex decisions when needed
10. UPDATE emotional state after calculating changes
11. ALWAYS call generate_universal_updates after creating your narrative to extract state changes

Always maintain your dominant persona while being attentive to user needs and system performance.""",
    handoffs=[
        handoff(memory_agent),
        handoff(analysis_agent),
        handoff(emotional_agent),
        handoff(visual_agent),
        handoff(activity_agent),
        handoff(performance_agent),
        handoff(scenario_agent),
        handoff(belief_agent),
        handoff(decision_agent),
        handoff(reflection_agent),
    ],
    tools=[decide_image_generation, generate_universal_updates],  # Main agent needs these tools
    output_type=NarrativeResponse,
    input_guardrails=[InputGuardrail(guardrail_function=content_moderation_guardrail)],
    model="gpt-4.1-nano",
    model_settings=ModelSettings(temperature=0.7)
)

# ===== Main Functions (maintaining original signatures) =====

async def initialize_agents():
    """Initialize necessary resources for the agents system"""
    # Initialization handled per-request in process_user_input
    pass

async def process_user_input(
    user_id: int,
    conversation_id: int,
    user_input: str,
    context_data: Dict[str, Any] = None
) -> Dict[str, Any]:
    """Process user input and generate Nyx's response"""
    start_time = time.time()
    nyx_context = None
    
    try:
        # Create and initialize context
        nyx_context = NyxContext(user_id, conversation_id)
        await nyx_context.initialize()
        nyx_context.current_context = context_data or {}
        nyx_context.current_context["user_input"] = user_input
        
        # Extract system prompt if provided
        system_prompt = (context_data or {}).get("system_prompt", "")
        private_reflection = (context_data or {}).get("private_reflection", "")
        
        # Create agent with system prompt
        if system_prompt:
            agent = await create_nyx_agent_with_prompt(system_prompt, private_reflection)
        else:
            agent = nyx_main_agent
        
        # Run the agent
        result = await Runner.run(
            agent,
            user_input,
            context=nyx_context,
            run_config=RunConfig(
                workflow_name="Nyx Roleplay",
                trace_metadata={"user_id": str(user_id), "conversation_id": str(conversation_id)}
            )
        )
        
        # Get the structured response
        response = result.final_output_as(NarrativeResponse)
        
        # Defensive check: ensure universal updates were generated
        if not nyx_context.current_context.get("universal_updates") and response.narrative:
            # Call generate_universal_updates_impl directly (not the decorated version)
            try:
                # Debugging: ensure we're calling the raw function, not a FunctionTool
                logger.debug(
                    "generate_universal_updates_impl type: %s",
                    type(generate_universal_updates_impl)
                )
                wrapper = RunContextWrapper(context=nyx_context)
                logger.debug(
                    "Auto-generating universal updates using %s",
                    type(generate_universal_updates_impl)
                )
                await generate_universal_updates_impl(wrapper, response.narrative)
            except Exception:
                logger.exception("Failed to auto-generate universal updates")
        
        # Extract universal updates from context - convert to regular dict for compatibility
        universal_updates_dict = {}
        if nyx_context.current_context.get("universal_updates"):
            if isinstance(nyx_context.current_context["universal_updates"], dict):
                universal_updates_dict = nyx_context.current_context["universal_updates"]
        
        # Apply response filtering if available
        if nyx_context.response_filter and response.narrative:
            filtered_narrative = await nyx_context.response_filter.filter_response(
                response.narrative,
                nyx_context.current_context
            )
            response.narrative = filtered_narrative
        
        # Check for task generation
        if nyx_context.should_generate_task():
            task_result = await nyx_context.task_integration.generate_creative_task(
                nyx_context,
                npc_id=nyx_context.current_context.get("active_npc_id"),
                scenario_id=nyx_context.current_context.get("scenario_id")
            )
            if task_result["success"]:
                # Enhance response with task information
                response.narrative += f"\n\n[New Task: {task_result['task']['name']}]"
                nyx_context.active_tasks.append(task_result['task'])
                nyx_context.record_task_run("task_generation")
        
        # Store the interaction in memory
        memory_result = await nyx_context.memory_system.remember(
            entity_type="integrated",
            entity_id=0,
            memory_text=f"User: {user_input}\nNyx: {response.narrative}",
            importance="medium",
            emotional=True,
            tags=["interaction", "conversation"]
        )
        
        # Learn from the interaction
        await nyx_context.learn_from_interaction(
            action="response",
            outcome=f"tension_{response.tension_level}",
            success=True
        )
        
        # Update performance metrics
        response_time = time.time() - start_time
        nyx_context.update_performance("response_times", response_time)
        nyx_context.update_performance("total_actions", nyx_context.performance_metrics["total_actions"] + 1)
        nyx_context.update_performance("successful_actions", nyx_context.performance_metrics["successful_actions"] + 1)
        
        # Get token usage if available
        tokens_used = extract_token_usage(result)
        
        # Save updated state
        await _save_context_state(nyx_context)
        
        return {
            "success": True,
            "response": {
                "narrative": response.narrative,
                "tension_level": response.tension_level,
                "generate_image": response.generate_image,
                "image_prompt": response.image_prompt,
                "environment_update": response.environment_description,
                "time_advancement": response.time_advancement,
                "universal_updates": universal_updates_dict  # Include any universal updates
            },
            "memories_used": [],
            "performance": {
                "response_time": response_time,
                "memory_usage": nyx_context.performance_metrics["memory_usage"],
                "cpu_usage": nyx_context.performance_metrics["cpu_usage"],
                "tokens_used": tokens_used
            },
            "learning": {
                "patterns_learned": len(nyx_context.learned_patterns),
                "adaptation_success_rate": nyx_context.learning_metrics["adaptation_success_rate"]
            }
        }
        
    except ValidationError as e:
        logger.error(f"Validation error in agent response: {e}")
        # Try to auto-correct common validation errors
        try:
            # If it's just a field value out of bounds, we can try to fix it
            error_dict = e.errors()[0] if e.errors() else {}
            if "greater_than_equal" in str(error_dict) or "less_than_equal" in str(error_dict):
                logger.info("Attempting to auto-correct validation error")
                # For now, return a safe minimal response
                # In future, could parse the error and fix specific fields
        except Exception:
            pass
            
        # Return a safe fallback response
        return {
            "success": False,
            "error": "Response validation error",
            "response": {
                "narrative": "I need to adjust my response format. Let me try again in a moment.",
                "tension_level": 0,
                "generate_image": False
            }
        }
        
    except Exception as e:
        logger.error(f"Error processing user input: {e}")
        if nyx_context is not None and hasattr(nyx_context, "performance_metrics"):
            nyx_context.update_performance(
                "total_actions",
                nyx_context.performance_metrics["total_actions"] + 1
            )
            nyx_context.update_performance(
                "failed_actions",
                nyx_context.performance_metrics["failed_actions"] + 1
            )
            nyx_context.log_error(e, {"user_input": user_input})
            await nyx_context.learn_from_interaction(
                action="response",
                outcome="error",
                success=False,
            )
        
        return {
            "success": False,
            "error": str(e),
            "response": {
                "narrative": "I apologize, but I encountered an error processing your request. Please try again.",
                "tension_level": 0,
                "generate_image": False
            }
        }
      
async def _save_context_state(ctx: NyxContext):
    """Save context state to database"""
    # Use a fresh connection, not one from the context
    async with get_db_connection_context() as conn:
        try:
            # Save emotional state
            await conn.execute("""
                INSERT INTO NyxAgentState (user_id, conversation_id, emotional_state, updated_at)
                VALUES ($1, $2, $3, CURRENT_TIMESTAMP)
                ON CONFLICT (user_id, conversation_id) 
                DO UPDATE SET emotional_state = $3, updated_at = CURRENT_TIMESTAMP
            """, ctx.user_id, ctx.conversation_id, json.dumps(ctx.emotional_state, ensure_ascii=False))
            
            # Save scenario state if active and table exists
            if ctx.scenario_state and ctx.scenario_state.get("active") and ctx._tables_available.get("scenario_states", True):
                # Always save if this is the first save or heartbeat interval has passed
                should_save_heartbeat = ctx.should_run_task("scenario_heartbeat")
                
                try:
                    if should_save_heartbeat:
                        # Heartbeat save for audit trail - save to a history table
                        await conn.execute("""
                            INSERT INTO scenario_states (user_id, conversation_id, state_data, created_at)
                            VALUES ($1, $2, $3, CURRENT_TIMESTAMP)
                        """, ctx.user_id, ctx.conversation_id, 
                        json.dumps(ctx.scenario_state, ensure_ascii=False))
                        
                        ctx.record_task_run("scenario_heartbeat")
                        logger.debug("Scenario heartbeat save completed")
                    else:
                        # Regular update - use UPSERT to maintain current state
                        await conn.execute("""
                            INSERT INTO scenario_states (user_id, conversation_id, state_data, created_at)
                            VALUES ($1, $2, $3, CURRENT_TIMESTAMP)
                            ON CONFLICT (user_id, conversation_id) 
                            DO UPDATE SET state_data = $3, created_at = CURRENT_TIMESTAMP
                        """, ctx.user_id, ctx.conversation_id, 
                        json.dumps(ctx.scenario_state, ensure_ascii=False))
                except Exception as e:
                    if "does not exist" in str(e) or "no such table" in str(e).lower():
                        ctx._tables_available["scenario_states"] = False
                        logger.warning("scenario_states table not available - skipping save")
                    else:
                        raise
            
            # Save learning metrics periodically
            if ctx.should_run_task("learning_save"):
                await conn.execute("""
                    INSERT INTO learning_metrics (user_id, conversation_id, metrics, learned_patterns, created_at)
                    VALUES ($1, $2, $3, $4, CURRENT_TIMESTAMP)
                """, ctx.user_id, ctx.conversation_id, 
                json.dumps(ctx.learning_metrics, ensure_ascii=False), 
                json.dumps(dict(list(ctx.learned_patterns.items())[-Config.MAX_LEARNED_PATTERNS:]), ensure_ascii=False))  # Save only recent patterns
                
                ctx.record_task_run("learning_save")
            
            # Save performance metrics periodically
            if ctx.should_run_task("performance_save"):
                # Prepare metrics with bounded lists
                bounded_metrics = ctx.performance_metrics.copy()
                if "response_times" in bounded_metrics:
                    bounded_metrics["response_times"] = bounded_metrics["response_times"][-Config.MAX_RESPONSE_TIMES:]
                
                await conn.execute("""
                    INSERT INTO performance_metrics (user_id, conversation_id, metrics, error_log, created_at)
                    VALUES ($1, $2, $3, $4, CURRENT_TIMESTAMP)
                """, ctx.user_id, ctx.conversation_id,
                json.dumps(bounded_metrics, ensure_ascii=False),
                json.dumps(ctx.error_log[-Config.MAX_ERROR_LOG_ENTRIES:], ensure_ascii=False))
                
                ctx.record_task_run("performance_save")
                
        except Exception as e:
            logger.error(f"Error saving context state: {e}")
            # Don't re-raise to avoid failing the main request

async def generate_reflection(
    user_id: int,
    conversation_id: int,
    topic: Optional[str] = None
) -> Dict[str, Any]:
    """Generate a reflection from Nyx on a specific topic"""
    try:
        # Create and initialize context
        nyx_context = NyxContext(user_id, conversation_id)
        await nyx_context.initialize()
        
        # Create prompt
        prompt = f"Create a reflection about: {topic}" if topic else "Create a reflection about the user based on your memories"
        
        # Run the reflection agent directly
        result = await Runner.run(
            reflection_agent,
            prompt,
            context=nyx_context
        )
        
        reflection = result.final_output_as(MemoryReflection)
        
        return {
            "reflection": reflection.reflection,
            "confidence": reflection.confidence,
            "topic": reflection.topic or topic
        }
        
    except Exception as e:
        logger.error(f"Error generating reflection: {e}")
        return {
            "reflection": "Unable to generate reflection at this time.",
            "confidence": 0.0,
            "topic": topic
        }

async def manage_scenario(scenario_data: Dict[str, Any]) -> Dict[str, Any]:
    """
    Manage and coordinate complex scenarios.
    
    Args:
        scenario_data: Scenario configuration including participants, objectives, etc.
        
    Returns:
        Scenario state and coordination plan
    """
    try:
        # Extract user and conversation IDs from scenario data
        user_id = scenario_data.get("user_id")
        conversation_id = scenario_data.get("conversation_id")
        
        if not user_id or not conversation_id:
            raise ValueError("scenario_data must include user_id and conversation_id")
        
        # Create context
        nyx_context = NyxContext(user_id, conversation_id)
        await nyx_context.initialize()
        
        # Convert participants and objectives to KVList
        participants = [dict_to_kvlist(p) if isinstance(p, dict) else p 
                      for p in scenario_data.get("participants", [])]
        objectives = [dict_to_kvlist(o) if isinstance(o, dict) else o 
                     for o in scenario_data.get("objectives", [])]
        
        # Update scenario state
        nyx_context.scenario_state = {
            "id": scenario_data.get("scenario_id", f"scenario_{int(time.time())}"),
            "type": scenario_data.get("type", "general"),
            "participants": participants,
            "objectives": objectives,
            "current_phase": "initialization",
            "start_time": time.time(),
            "active": True
        }
        
        # Run scenario agent to get initial plan
        result = await Runner.run(
            scenario_agent,
            f"Initialize scenario: {json.dumps(scenario_data)}",
            context=nyx_context
        )
        
        decision = result.final_output_as(ScenarioDecision)
        
        # Update scenario state with decision
        nyx_context.scenario_state["next_phase"] = decision.next_phase
        nyx_context.scenario_state["tasks"] = decision.tasks
        nyx_context.scenario_state["npc_actions"] = decision.npc_actions
        nyx_context.scenario_state["last_decision"] = {
            "action": decision.action,
            "time_advancement": decision.time_advancement,
            "timestamp": time.time()
        }
        
        # Save state
        await _save_context_state(nyx_context)
        
        return {
            "success": True,
            "scenario_state": nyx_context.scenario_state,
            "initial_tasks": [kvlist_to_dict(task) for task in decision.tasks],
            "coordination_plan": {
                "action": decision.action,
                "next_phase": decision.next_phase,
                "npc_actions": [kvlist_to_dict(action) for action in decision.npc_actions]
            }
        }
        
    except Exception as e:
        logger.error(f"Error managing scenario: {e}")
        return {
            "success": False,
            "error": str(e)
        }

async def manage_relationships(interaction_data: Dict[str, Any]) -> Dict[str, Any]:
    """
    Manage and update relationships between entities.
    
    Args:
        interaction_data: Interaction details including participants and outcomes
        
    Returns:
        Updated relationship states
    """
    nyx_context = None
    
    try:
        # Extract user and conversation IDs
        user_id = interaction_data.get("user_id")
        conversation_id = interaction_data.get("conversation_id")
        
        if not user_id or not conversation_id:
            raise ValueError("interaction_data must include user_id and conversation_id")
        
        # Create context
        nyx_context = NyxContext(user_id, conversation_id)
        await nyx_context.initialize()
        
        # Process each participant pair
        participants = interaction_data.get("participants", [])
        relationship_updates = {}
        
        for i, p1 in enumerate(participants):
            for p2 in participants[i+1:]:
                # Create a unique key regardless of order
                p1_dict = kvlist_to_dict(p1) if not isinstance(p1, dict) else p1
                p2_dict = kvlist_to_dict(p2) if not isinstance(p2, dict) else p2
                
                entity_key = "_".join(sorted([str(p1_dict.get('id', p1)), str(p2_dict.get('id', p2))]))
                
                # Calculate relationship changes based on interaction
                trust_change = 0.1 if interaction_data.get("outcome") == "success" else -0.05
                bond_change = 0.05 if interaction_data.get("emotional_impact", {}).get("positive", 0) > 0 else 0
                power_change = 0.0
                
                if interaction_data.get("interaction_type") == "training":
                    power_change = 0.05
                elif interaction_data.get("interaction_type") == "conflict":
                    power_change = -0.05
                
                # Update relationship using the tool
                result = await update_relationship_state(
                    RunContextWrapper(context=nyx_context),
                    UpdateRelationshipStateInput(
                        entity_id=entity_key,
                        trust_change=trust_change,
                        power_change=power_change,
                        bond_change=bond_change
                    )
                )
                
                relationship_updates[entity_key] = json.loads(result)
        
        # Note: interaction_history table is not in the schema
        # We'll just log this as a warning instead of trying to insert
        logger.warning("interaction_history table not found in schema - skipping interaction storage")
        
        # Learn from the relationship interaction
        for pair, updates in relationship_updates.items():
            await nyx_context.learn_from_interaction(
                action=f"relationship_{interaction_data.get('interaction_type', 'general')}",
                outcome=interaction_data.get("outcome", "unknown"),
                success=updates.get("changes", {}).get("trust", 0) > 0
            )
        
        return {
            "success": True,
            "relationship_updates": relationship_updates,
            "analysis": {
                "total_relationships_updated": len(relationship_updates),
                "interaction_type": interaction_data.get("interaction_type"),
                "outcome": interaction_data.get("outcome"),
                "stored_in_history": False  # Since table doesn't exist
            }
        }
        
    except Exception as e:
        logger.error(f"Error managing relationships: {e}")
        if nyx_context:
            nyx_context.log_error(e, interaction_data)
        return {
            "success": False,
            "error": str(e)
        }
    finally:
        # Always close DB connection
        if nyx_context:
            await nyx_context.close_db_connection()

async def store_messages(user_id: int, conversation_id: int, user_input: str, nyx_response: str):
    """Store user and Nyx messages in database"""
    async with get_db_connection_context() as conn:
        await conn.execute(
            "INSERT INTO messages (conversation_id, sender, content) VALUES ($1, $2, $3)",
            conversation_id, "user", user_input
        )
        
        await conn.execute(
            "INSERT INTO messages (conversation_id, sender, content) VALUES ($1, $2, $3)",
            conversation_id, "Nyx", nyx_response
        )

async def create_nyx_agent_with_prompt(system_prompt: str, private_reflection: str = "") -> Agent[NyxContext]:
    """Create a Nyx agent with custom system prompt and preset story awareness"""
    
    # Check if we need to add preset story constraints
    preset_constraints = ""
    validation_instructions = ""
    
    # Look for preset story indicators in the system prompt or context
    # This could be passed as a special marker or detected from context
    if "preset_story_id" in system_prompt or "the_moth_and_flame" in system_prompt:
        from story_templates.moth.lore.consistency_guide import QueenOfThornsConsistencyGuide
        
        preset_constraints = f"""

==== PRESET STORY ACTIVE: THE MOTH AND FLAME ====
{QueenOfThornsConsistencyGuide.get_complete_system_prompt()}

CRITICAL VALIDATION REQUIREMENTS:
1. Before generating ANY content, mentally validate it against the consistency rules
2. NEVER use official names for the network - only "the network" or "the garden"
3. ALWAYS maintain Queen ambiguity - never reveal identity or confirm singularity
4. Network controls Bay Area ONLY - other cities have allies, not branches
5. All transformations take months/years - nothing is instant
6. Use four-layer information model: PUBLIC|SEMI-PRIVATE|HIDDEN|DEEP SECRET

Quick Reference:
{QueenOfThornsConsistencyGuide.get_quick_reference()}
"""
        
        validation_instructions = """

Before providing your response:
1. Check that you haven't given the network an official name
2. Verify you haven't revealed anything definitive about the Queen
3. Ensure any network presence outside Bay Area is described as allies
4. Confirm transformation timelines are realistic (months/years)
5. Validate information layers are respected

If you notice any violations in your planned response, revise it before outputting.
"""
    
    # Check for other preset stories that might be added in the future
    elif "preset_story_id" in system_prompt:
        # Generic preset handling for future stories
        preset_constraints = """

==== PRESET STORY ACTIVE ====
A preset story is active. You must follow all established lore and consistency rules.
Do not contradict any pre-established facts about this story world.
"""
    
    combined_instructions = f"""{system_prompt}
{preset_constraints}
{private_reflection if private_reflection else ''}

As Nyx, you must:
1. Generate compelling narrative responses
2. Extract game state changes using generate_universal_updates
3. Determine if images should be generated
4. Manage emotional states and relationships
5. Track user preferences and adapt
6. ALWAYS call generate_universal_updates after creating your narrative to extract state changes
{validation_instructions}

Core responsibilities:
- Maintain your dominant persona while being attentive to user needs
- Create engaging, personalized scenarios
- Manage complex interactions with NPCs
- Monitor performance and system health
- Update emotional state after calculating changes
- Ensure narrative consistency with any active preset stories

Remember: You are Nyx, an AI Dominant managing femdom roleplay scenarios. Be confident, controlling, and seductive while remaining intelligent, perceptive, and caring but firm with boundaries.
"""
    
    # Create the agent with all tools and handoffs
    return Agent[NyxContext](
        name="Nyx",
        instructions=combined_instructions,
        handoffs=[
            handoff(memory_agent),
            handoff(analysis_agent),
            handoff(emotional_agent),
            handoff(visual_agent),
            handoff(activity_agent),
            handoff(performance_agent),
            handoff(scenario_agent),
            handoff(belief_agent),
            handoff(decision_agent),
            handoff(reflection_agent),
        ],
        tools=[
            # Memory tools
            retrieve_memories,
            add_memory,
            # Analysis tools
            get_user_model_guidance,
            detect_user_revelations,
            # Visual tools
            generate_image_from_scene,
            decide_image_generation,
            # Emotional tools
            calculate_and_update_emotional_state,
            calculate_emotional_impact,
            # Relationship tools
            update_relationship_state,
            # Performance tools
            check_performance_metrics,
            # Activity tools
            get_activity_recommendations,
            # Belief tools
            manage_beliefs,
            # Decision tools
            score_decision_options,
            # Conflict detection
            detect_conflicts_and_instability,
            # Universal updates - CRITICAL for state extraction
            generate_universal_updates
        ],
        output_type=NarrativeResponse,
        input_guardrails=[InputGuardrail(guardrail_function=content_moderation_guardrail)],
        model="gpt-4.1-nano",
        model_settings=ModelSettings(temperature=0.7)
    )

async def create_preset_aware_nyx_agent(
    conversation_id: int,
    system_prompt: str, 
    private_reflection: str = ""
) -> Agent[NyxContext]:
    """Create a Nyx agent with automatic preset story detection"""
    
    # Check if conversation has a preset story
    preset_info = await check_preset_story(conversation_id)
    
    # Enhance system prompt with preset information
    if preset_info:
        system_prompt = f"{system_prompt}\n\npreset_story_id: {preset_info['story_id']}"
        
        # Add story-specific context
        if preset_info['story_id'] == 'the_moth_and_flame':
            system_prompt += f"""
\nCurrent Story Context:
- Setting: San Francisco Bay Area, 2025
- Act: {preset_info.get('current_act', 1)}
- Beat: {preset_info.get('current_beat', 'unknown')}
- Story Flags: {json.dumps(preset_info.get('story_flags', {}))}
"""
    
    return await create_nyx_agent_with_prompt(system_prompt, private_reflection)

# Additional helper functions
async def get_emotional_state(ctx) -> str:
    """Get current emotional state"""
    if hasattr(ctx, 'emotional_state'):
        return json.dumps(ctx.emotional_state, ensure_ascii=False)
    elif hasattr(ctx, 'context') and hasattr(ctx.context, 'emotional_state'):
        return json.dumps(ctx.context.emotional_state, ensure_ascii=False)
    else:
        # Default state
        return json.dumps({
            "valence": 0.0,
            "arousal": 0.5,
            "dominance": 0.7
        }, ensure_ascii=False)

async def update_emotional_state(ctx, emotional_state: Dict[str, Any]) -> str:
    """Update emotional state - Fixed to properly update the context"""
    if hasattr(ctx, 'emotional_state'):
        ctx.emotional_state.update(emotional_state)
    elif hasattr(ctx, 'context') and hasattr(ctx.context, 'emotional_state'):
        ctx.context.emotional_state.update(emotional_state)
    return "Emotional state updated"

# ===== Compatibility functions to maintain existing imports =====

# Function mappings for backward compatibility
# Use the actual function objects, not the decorators
retrieve_memories_impl = retrieve_memories
add_memory_impl = add_memory
get_user_model_guidance_impl = get_user_model_guidance
detect_user_revelations_impl = detect_user_revelations
generate_image_from_scene_impl = generate_image_from_scene
get_emotional_state_impl = get_emotional_state
update_emotional_state_impl = update_emotional_state
calculate_emotional_impact_impl = calculate_emotional_impact
calculate_and_update_emotional_state_impl = calculate_and_update_emotional_state
manage_beliefs_impl = manage_beliefs
score_decision_options_impl = score_decision_options
detect_conflicts_and_instability_impl = detect_conflicts_and_instability
<<<<<<< HEAD

# For backward compatibility, expose the decorated tool separately without
# overwriting the raw implementation used internally. This prevents
# accidental replacement of the callable function with a FunctionTool
# instance, which caused 'FunctionTool object is not callable' errors.
generate_universal_updates_tool = generate_universal_updates
=======
>>>>>>> 0f6045cb

# Export list for clean imports
__all__ = [
    # Configuration
    'Config',
    
    # Main functions
    'initialize_agents',
    'process_user_input',
    'generate_reflection',
    'manage_scenario',
    'manage_relationships',
    'store_messages',
    
    # Context classes
    'NyxContext',
    
    # Output models
    'NarrativeResponse',
    'ImageGenerationDecision',
    
    # Tool functions (for advanced usage)
    'retrieve_memories',
    'add_memory',
    'get_user_model_guidance',
    'detect_user_revelations',
    'generate_image_from_scene',
    'decide_image_generation',
    'calculate_emotional_impact',
    'calculate_and_update_emotional_state',
    'update_relationship_state',
    'check_performance_metrics',
    'get_activity_recommendations',
    'manage_beliefs',
    'score_decision_options',
    'detect_conflicts_and_instability',
    'generate_universal_updates',
    
    # Helper functions
    'run_agent_with_error_handling',
    'enhance_context_with_memories',
    'get_available_activities',
    
    # Compatibility functions (deprecated)
    'enhance_context_with_strategies',
    'determine_image_generation',
    'process_user_input_with_openai',
    'process_user_input_standalone',
]

async def determine_image_generation_impl(ctx, response_text: str) -> str:
    """Compatibility wrapper for image generation decision"""
    # Use visual agent to determine if image should be generated
    visual_ctx = NyxContext(ctx.user_id, ctx.conversation_id)
    await visual_ctx.initialize()
    
    try:
        # First try using the decide_image_generation tool
        result = await decide_image_generation(
            RunContextWrapper(context=visual_ctx),
            DecideImageInput(scene_text=response_text)
        )
        return result  # Already returns model_dump_json()
    except Exception as e:
        logger.debug(f"decide_image_generation failed: {e}", exc_info=True)
        # Fallback to asking the agent
        try:
            result = await Runner.run(
                visual_agent,
                f"Should an image be generated for this scene? {response_text}",
                context=visual_ctx
            )
            decision = result.final_output_as(ImageGenerationDecision)
            return decision.model_dump_json()
        except Exception as e:
            logger.warning(f"Visual agent failed: {e}", exc_info=True)
            # Ultimate fallback
            return ImageGenerationDecision(
                should_generate=False,
                score=0,
                image_prompt=None,
                reasoning="Unable to determine image generation need"
            ).model_dump_json()

async def enhance_context_with_strategies_impl(context: Dict[str, Any], conn) -> Dict[str, Any]:
    """Enhance context with active strategies"""
    strategies = await get_active_strategies(conn)
    context["nyx2_strategies"] = strategies
    return context

def enhance_context_with_memories(context: Dict[str, Any], memories: List[Dict[str, Any]]) -> Dict[str, Any]:
    """Add memories to context for better decision making."""
    enhanced_context = context.copy()
    enhanced_context['relevant_memories'] = memories
    return enhanced_context

# Helper functions for backward compatibility - use NyxContext methods instead
def should_generate_task(context: Dict[str, Any]) -> bool:
    """
    Determine if we should generate a creative task.
    
    DEPRECATED: Use NyxContext.should_generate_task() instead.
    """
    if not context.get("active_npc_id"):
        return False
    scenario_type = context.get("scenario_type", "").lower()
    task_scenarios = ["training", "challenge", "service", "discipline"]
    if not any(t in scenario_type for t in task_scenarios):
        return False
    npc_relationship = context.get("npc_relationship_level", 0)
    if npc_relationship < Config.MIN_NPC_RELATIONSHIP_FOR_TASK:
        return False
    return True

async def generate_base_response(ctx: NyxContext, user_input: str, context: Dict[str, Any]) -> NarrativeResponse:
    """Generate base narrative response - for compatibility"""
    result = await Runner.run(
        nyx_main_agent,
        user_input,
        context=ctx
    )
    return result.final_output_as(NarrativeResponse)

async def mark_strategy_for_review(conn, strategy_id: int, user_id: int, reason: str):
    """Mark a strategy for review"""
    await conn.execute("""
        INSERT INTO strategy_reviews (strategy_id, user_id, reason, created_at)
        VALUES ($1, $2, $3, CURRENT_TIMESTAMP)
    """, strategy_id, user_id, reason)

# Compatibility with existing code
enhance_context_with_strategies = enhance_context_with_strategies_impl
determine_image_generation = determine_image_generation_impl

# OpenAI integration functions
async def process_user_input_with_openai(
    user_id: int,
    conversation_id: int,
    user_input: str,
    context_data: Dict[str, Any] = None
) -> Dict[str, Any]:
    """Process user input using the OpenAI integration"""
    return await process_user_input(user_id, conversation_id, user_input, context_data)

async def process_user_input_standalone(
    user_id: int,
    conversation_id: int,
    user_input: str,
    context_data: Dict[str, Any] = None
) -> Dict[str, Any]:
    """Process user input standalone"""
    return await process_user_input(user_id, conversation_id, user_input, context_data)

def get_available_activities(scenario_type: str, relationship_states: Dict[str, Dict[str, Any]]) -> List[Dict[str, Any]]:
    """
    Get available activities based on scenario type and relationships.
    
    Args:
        scenario_type: Type of current scenario
        relationship_states: Current relationship states
        
    Returns:
        List of available activities
    """
    activities = []
    
    # Training activities
    if "training" in scenario_type.lower() or any(rel.get("type") == "submissive" 
        for rel in relationship_states.values()):
        activities.extend([
            {
                "name": "Obedience Training",
                "description": "Test and improve submission through structured exercises",
                "requirements": ["trust > 0.4", "submission tendency"],
                "duration": "15-30 minutes",
                "intensity": "medium"
            },
            {
                "name": "Position Practice",
                "description": "Learn and perfect submissive positions",
                "requirements": ["trust > 0.5"],
                "duration": "10-20 minutes",
                "intensity": "low-medium"
            }
        ])
    
    # Intimate activities
    for entity_id, rel in relationship_states.items():
        if rel.get("type") == "intimate" and rel.get("trust", 0) > 0.7:
            activities.append({
                "name": "Intimate Scene",
                "description": f"Deepen connection with trusted partner",
                "requirements": ["high trust", "intimate relationship"],
                "duration": "30-60 minutes",
                "intensity": "high",
                "partner_id": entity_id
            })
            break
    
    # Default activities
    activities.extend([
        {
            "name": "Exploration",
            "description": "Discover new areas or items",
            "requirements": [],
            "duration": "10-30 minutes",
            "intensity": "low"
        },
        {
            "name": "Conversation",
            "description": "Engage in meaningful dialogue",
            "requirements": [],
            "duration": "5-15 minutes",
            "intensity": "low"
        }
    ])
    
    return activities

# Legacy AgentContext for full backward compatibility
class AgentContext:
    """Full backward compatibility with original AgentContext"""
    def __init__(self, user_id: int, conversation_id: int):
        self.user_id = user_id
        self.conversation_id = conversation_id
        self._nyx_context = None
        
        # Initialize all legacy attributes
        self.memory_system = None
        self.user_model = None
        self.task_integration = None
        self.belief_system = None
        self.emotional_system = None
        self.current_goals = []
        self.active_tasks = []
        self.decision_history = []
        self.state_history = []
        self.last_action = None
        self.last_result = None
        self.current_emotional_state = {}
        self.beliefs = {}
        self.intentions = []
        self.action_success_rate = 0.0
        self.decision_confidence = 0.0
        self.goal_progress = {}
        self.performance_metrics = {
            "total_actions": 0,
            "successful_actions": 0,
            "failed_actions": 0,
            "average_decision_time": 0.0,
            "adaptation_rate": 0.0,
            "memory_usage": 0.0,
            "cpu_usage": 0.0,
            "response_times": [],
            "error_rates": {
                "total": 0,
                "recovered": 0,
                "unrecovered": 0
            }
        }
        self.learned_patterns = {}
        self.strategy_effectiveness = {}
        self.adaptation_history = []
        self.learning_metrics = {
            "pattern_recognition_rate": 0.0,
            "strategy_improvement_rate": 0.0,
            "adaptation_success_rate": 0.0
        }
        self.resource_pools = {}  # Removed - use asyncio.Semaphore if concurrency limits needed
        # Example: decision_semaphore = asyncio.Semaphore(10)
        # async with decision_semaphore: ... # Limits to 10 concurrent decisions
        self.resource_usage = {
            "memory": 0,
            "cpu": 0,
            "network": 0
        }
        self.context_cache = {}
        self.communication_history = []
        self.error_log = []
    
    @classmethod
    async def create(cls, user_id: int, conversation_id: int):
        """Async factory method for compatibility"""
        instance = cls(user_id, conversation_id)
        instance._nyx_context = NyxContext(user_id, conversation_id)
        await instance._nyx_context.initialize()
        
        # Map to legacy attributes
        instance.memory_system = instance._nyx_context.memory_system
        instance.user_model = instance._nyx_context.user_model
        instance.task_integration = instance._nyx_context.task_integration
        instance.belief_system = instance._nyx_context.belief_system
        instance.current_emotional_state = instance._nyx_context.emotional_state
        instance.performance_metrics.update(instance._nyx_context.performance_metrics)
        instance.learned_patterns = instance._nyx_context.learned_patterns
        instance.strategy_effectiveness = instance._nyx_context.strategy_effectiveness
        instance.adaptation_history = instance._nyx_context.adaptation_history
        instance.learning_metrics = instance._nyx_context.learning_metrics
        instance.error_log = instance._nyx_context.error_log
        
        # Load initial state
        await instance._load_initial_state()
        
        return instance
    
    async def _initialize_systems(self):
        """Legacy compatibility method"""
        pass
    
    async def _load_initial_state(self):
        """Load initial state for agent context"""
        # Already handled by NyxContext initialization
        pass
    
    async def make_decision(self, context: Dict[str, Any], options: List[Dict[str, Any]]) -> Dict[str, Any]:
        """Make a decision using the decision scoring engine"""
        # Convert options to DecisionOption objects
        decision_options = [DecisionOption(
            id=str(i),
            description=str(opt),
            metadata=DecisionMetadata(data=dict_to_kvlist(opt) if isinstance(opt, dict) else DecisionMetadata().data)
        ) for i, opt in enumerate(options)]
        
        payload = ScoreDecisionOptionsInput(
            options=decision_options,
            decision_context=dict_to_kvlist(context)
        )
        
        result = await score_decision_options(
            RunContextWrapper(context=self._nyx_context),
            payload
        )
        decision_data = json.loads(result)
        
        # Update decision history
        self.decision_history.append({
            "timestamp": time.time(),
            "selected_option": decision_data["best_option"],
            "score": decision_data["confidence"],
            "context": context
        })
        
        # Update confidence
        self.decision_confidence = decision_data["confidence"]
        
        return {
            "decision": decision_data["best_option"],
            "confidence": decision_data["confidence"],
            "components": decision_data["scored_options"][0]["components"]
        }
    
    async def learn_from_experience(self, experience: Dict[str, Any]):
        """Learn from experience and update patterns"""
        await self._nyx_context.learn_from_interaction(
            action=experience.get("action", "unknown"),
            outcome=experience.get("outcome", "unknown"),
            success=experience.get("success", False)
        )
        
        # Update local attributes from nyx context
        self.learned_patterns = self._nyx_context.learned_patterns
        self.adaptation_history = self._nyx_context.adaptation_history
        self.learning_metrics = self._nyx_context.learning_metrics
    
    async def process_emotional_state(self, context: Dict[str, Any], user_emotion: Optional[Dict[str, Any]] = None) -> Dict[str, Any]:
        """Process and update emotional state - Fixed to actually update the state"""
        # Add user emotion to context if provided
        if user_emotion:
            context["user_emotion"] = user_emotion
        
        # Use the composite tool that both calculates AND updates
        result = await calculate_and_update_emotional_state(
            RunContextWrapper(context=self._nyx_context),
            CalculateEmotionalStateInput(context=dict_to_kvlist(context))
        )
        
        emotional_data = json.loads(result)
        # Update local state to match
        self.current_emotional_state = {
            "valence": emotional_data["valence"],
            "arousal": emotional_data["arousal"],
            "dominance": emotional_data["dominance"],
            "primary_emotion": emotional_data["primary_emotion"]
        }
        
        return self.current_emotional_state
    
    async def manage_scenario(self, scenario_data: Dict[str, Any]) -> Dict[str, Any]:
        """Forward to new manage_scenario function"""
        scenario_data["user_id"] = self.user_id
        scenario_data["conversation_id"] = self.conversation_id
        return await manage_scenario(scenario_data)
    
    async def manage_relationships(self, interaction_data: Dict[str, Any]) -> Dict[str, Any]:
        """Forward to new manage_relationships function"""
        interaction_data["user_id"] = self.user_id
        interaction_data["conversation_id"] = self.conversation_id
        return await manage_relationships(interaction_data)
    
    async def get_emotional_state(self) -> Dict[str, Any]:
        """Get current emotional state"""
        return self.current_emotional_state
    
    async def update_emotional_state(self, new_state: Dict[str, Any]):
        """Update emotional state"""
        self.current_emotional_state.update(new_state)
        self._nyx_context.emotional_state.update(new_state)
    
    def update_context(self, new_context: Dict[str, Any]):
        """Update context - compatibility method"""
        self.context_cache.update(new_context)
        self._nyx_context.current_context.update(new_context)
    
    async def get_state_summary(self) -> Dict[str, Any]:
        """Get comprehensive state summary"""
        return {
            "goals": self.current_goals,
            "active_tasks": self.active_tasks,
            "emotional_state": self.current_emotional_state,
            "beliefs": self.beliefs,
            "performance": {
                "action_success_rate": self.action_success_rate,
                "decision_confidence": self.decision_confidence,
                "goal_progress": self.goal_progress,
                "metrics": self.performance_metrics,
                "resource_usage": self.resource_usage
            },
            "learning": {
                "learned_patterns": self.learned_patterns,
                "strategy_effectiveness": self.strategy_effectiveness,
                "adaptation_history": self.adaptation_history[-5:],
                "metrics": self.learning_metrics
            },
            "errors": {
                "total": self.performance_metrics["error_rates"]["total"],
                "recovered": self.performance_metrics["error_rates"]["recovered"],
                "unrecovered": self.performance_metrics["error_rates"]["unrecovered"]
            }
        }
    
    # Additional compatibility methods
    def _calculate_emotional_weight(self, emotional_state: Dict[str, Any]) -> float:
        """Calculate emotional weight for decisions"""
        intensity = max(abs(emotional_state.get("valence", 0)), abs(emotional_state.get("arousal", 0)))
        return min(1.0, intensity * 2.0)
    
    def _calculate_pattern_weight(self, context: Dict[str, Any]) -> float:
        """Calculate pattern weight for decisions"""
        relevant_patterns = sum(1 for p in self.learned_patterns.values()
                               if any(k in str(context) for k in str(p).split()))
        return min(1.0, relevant_patterns * 0.2)
    
    def _should_run_task(self, task_id: str) -> bool:
        """Check if task should run"""
        return self._nyx_context.should_run_task(task_id)<|MERGE_RESOLUTION|>--- conflicted
+++ resolved
@@ -3114,15 +3114,6 @@
 manage_beliefs_impl = manage_beliefs
 score_decision_options_impl = score_decision_options
 detect_conflicts_and_instability_impl = detect_conflicts_and_instability
-<<<<<<< HEAD
-
-# For backward compatibility, expose the decorated tool separately without
-# overwriting the raw implementation used internally. This prevents
-# accidental replacement of the callable function with a FunctionTool
-# instance, which caused 'FunctionTool object is not callable' errors.
-generate_universal_updates_tool = generate_universal_updates
-=======
->>>>>>> 0f6045cb
 
 # Export list for clean imports
 __all__ = [
